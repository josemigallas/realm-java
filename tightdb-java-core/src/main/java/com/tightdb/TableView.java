package com.tightdb;

import java.nio.ByteBuffer;
import java.util.Date;


/**
 * This class represents a view of a particular table. We can think of
 * a tableview is a subset of a table. It contains less than or
 * equal to the number of entries of a table. A table view is often a
 * result of a query.
 *
 * The view don't copy data from the table, but merely has a list of
 * row-references into the original table with the real data.
 *
 * The class serves as a base class of all table view. It is a raw level table view, users
 * are not encouraged to use this class. Instead users are advised to use
 * the generated subclass version of the table.
 *
 * Let us assume we are going to keep track of a table to store the employees
 * of a company or an organization.
 *
 * Following is a small example how to use the autogenerated class of the
 * tableview. For that purpose we will first define the spec of an employee
 * entity
 *
 *  @DefineTable
 *  public class employee {
 *      String name;
 *      long age;
 *      boolean hired;
 *      byte[] imageData;
 *  }
 *
 * Once this class is compiled along with TightDB annotation processor
 * this will produce following classes.
 *
 * 1. Employee
 * 2. EmployeeTable
 * 3. EmployeeView.
 *
 * In this class context our interest is EmployeeView which will be inherited from
 * this class.
 *
 * The generated class will have more specialized method to do operations on TableView.
 *
 */
public class TableView implements TableOrView {
    protected boolean DEBUG = false; //true;

    /**
     * Creates a TableViewBase with a Java Object Table and a already created
     * native reference to a TableView. This method is not supposed to be
     * called by a user of this db. It is for internal use only.
     *
     * @param table The table.
     * @param nativePtr pointer to table.
     */
    protected TableView(long nativePtr, boolean immutable){
        this.immutable = immutable;
        this.tableView = null;
        this.nativePtr = nativePtr;
    }

    /**
     * Creates a TableView with already created Java TableView Object and a
     * native native TableView object reference. The method is not supposed to
     * be called by the user of the db. The method is for internal use only.
     *
     * @param tableView A table view.
     * @param nativePtr pointer to table.
     */
    protected TableView(TableView tableView, long nativePtr, boolean immutable){
        this.immutable = immutable;
        this.tableView = tableView;
        this.nativePtr = nativePtr;
    }

    public void finalize() throws Throwable {
        try {
            close();
        } finally {
            super.finalize();
        }
    }

    private synchronized void close(){
        if (DEBUG) System.err.println("==== TableView CLOSE, ptr= " + nativePtr);       
        if (nativePtr == 0)
            return;
        nativeClose(nativePtr);
        nativePtr = 0;
    }

    protected native void nativeClose(long nativeViewPtr);

    /**
     * Checks whether this table is empty or not.
     *
     * @return true if empty, otherwise false.
     */
    @Override
    public boolean isEmpty(){
        return size() == 0;
    }

    /**
     * Get the number of entries/rows of this table.
     *
     * @return The number of rows.
     */
    @Override
    public long size() {
        return nativeSize(nativePtr);
    }

    protected native long nativeSize(long nativeViewPtr);

    /**
     * Returns the number of columns in the table.
     *
     * @return the number of columns.
     */
    @Override
    public long getColumnCount() {
        return nativeGetColumnCount(nativePtr);
    }

    protected native long nativeGetColumnCount(long nativeViewPtr);

    /**
     * Returns the name of a column identified by columnIndex. Notice that the
     * index is zero based.
     *
     * @param columnIndex the column index
     * @return the name of the column
     */
    @Override
    public String getColumnName(long columnIndex) {
        return nativeGetColumnName(nativePtr, columnIndex);
    }

    protected native String nativeGetColumnName(long nativeViewPtr, long columnIndex);

    /**
     * Returns the 0-based index of a column based on the name.
     *
     * @param name column name
     * @return the index, -1 if not found
     */
    @Override
    public long getColumnIndex(String name) {
        long columnCount = getColumnCount();
        for (long i = 0; i < columnCount; i++) {
            if (name.equals(getColumnName(i))) {
                return i;
            }
        }
        return -1;
    }

    /**
     * Get the type of a column identified by the columnIdex.
     *
     * @param columnIndex index of the column.
     * @return Type of the particular column.
     */
    @Override
    public ColumnType getColumnType(long columnIndex) {
        return ColumnType.fromNativeValue(nativeGetColumnType(nativePtr, columnIndex));
    }

    protected native int nativeGetColumnType(long nativeViewPtr, long columnIndex);

    /**
     * Get the value of the particular (integer) cell.
     *
     * @param columnIndex 0 based index value of the column.
     * @param rowIndex 0 based row value of the column.
     * @return value of the particular cell.
     */
    @Override
    public long getLong(long columnIndex, long rowIndex){
        return nativeGetLong(nativePtr, columnIndex, rowIndex);
    }

    protected native long nativeGetLong(long nativeViewPtr, long columnIndex, long rowIndex);

    /**
     * Get the value of the particular (boolean) cell.
     *
     * @param columnIndex 0 based index value of the cell column.
     * @param rowIndex 0 based index of the row.
     * @return value of the particular cell.
     */
    @Override
    public boolean getBoolean(long columnIndex, long rowIndex){
        return nativeGetBoolean(nativePtr, columnIndex, rowIndex);
    }

    protected native boolean nativeGetBoolean(long nativeViewPtr, long columnIndex, long rowIndex);

    /**
     * Get the value of the particular (float) cell.
     *
     * @param columnIndex 0 based index value of the cell column.
     * @param rowIndex 0 based index of the row.
     * @return value of the particular cell.
     */
    @Override
    public float getFloat(long columnIndex, long rowIndex){
        return nativeGetFloat(nativePtr, columnIndex, rowIndex);
    }

    protected native float nativeGetFloat(long nativeViewPtr, long columnIndex, long rowIndex);

    /**
     * Get the value of the particular (double) cell.
     *
     * @param columnIndex 0 based index value of the cell column.
     * @param rowIndex 0 based index of the row.
     * @return value of the particular cell.
     */
    @Override
    public double getDouble(long columnIndex, long rowIndex){
        return nativeGetDouble(nativePtr, columnIndex, rowIndex);
    }

    protected native double nativeGetDouble(long nativeViewPtr, long columnIndex, long rowIndex);

    /**
     * Get the value of the particular (date) cell.
     *
     * @param columnIndex 0 based index value of the cell column.
     * @param rowIndex 0 based index of the row.
     * @return value of the particular cell.
     */
    @Override
    public Date getDate(long columnIndex, long rowIndex){
        return new Date(nativeGetDateTimeValue(nativePtr, columnIndex, rowIndex)*1000);
    }

    protected native long nativeGetDateTimeValue(long nativeViewPtr, long columnIndex, long rowIndex);

    /**
     * Get the value of a (string )cell.
     *
     * @param columnIndex 0 based index value of the column
     * @param rowIndex 0 based index of the row.
     * @return value of the particular cell
     */
    @Override
    public String getString(long columnIndex, long rowIndex){
        return nativeGetString(nativePtr, columnIndex, rowIndex);
    }

    protected native String nativeGetString(long nativeViewPtr, long columnInde, long rowIndex);


    /**
     * Get the  value of a (binary) cell.
     *
     * @param columnIndex 0 based index value of the cell column
     * @param rowIndex 0 based index value of the cell row
     * @return value of the particular cell.
     */
<<<<<<< HEAD
    /*
=======
    @Override
>>>>>>> 3661278d
    public ByteBuffer getBinaryByteBuffer(long columnIndex, long rowIndex){
        return nativeGetBinary(nativePtr, columnIndex, rowIndex);
    }

    protected native ByteBuffer nativeGetBinary(long nativeViewPtr, long columnIndex, long rowIndex);
<<<<<<< HEAD
*/
=======

    @Override
>>>>>>> 3661278d
    public byte[] getBinaryByteArray(long columnIndex, long rowIndex){
        return nativeGetByteArray(nativePtr, columnIndex, rowIndex);
    }

    protected native byte[] nativeGetByteArray(long nativePtr, long columnIndex, long rowIndex);

    //TODO: NEW!!!
    @Override
    public ColumnType getMixedType(long columnIndex, long rowIndex) {
        return ColumnType.fromNativeValue(nativeGetMixedType(nativePtr, columnIndex, rowIndex));
    }

    protected native int nativeGetMixedType(long nativeViewPtr, long columnIndex, long rowIndex);

    @Override
    public Mixed getMixed(long columnIndex, long rowIndex){
        return nativeGetMixed(nativePtr, columnIndex, rowIndex);
    }

    protected native Mixed nativeGetMixed(long nativeViewPtr, long columnIndex, long rowIndex);

    @Override
    public Table getSubTable(long columnIndex, long rowIndex){
        return new Table(this, nativeGetSubTable(nativePtr, columnIndex, rowIndex), immutable);
    }

    protected native long nativeGetSubTable(long nativeViewPtr, long columnIndex, long rowIndex);

    @Override
    public long getSubTableSize(long columnIndex, long rowIndex) {
        return nativeGetSubTableSize(nativePtr, columnIndex, rowIndex);
    }

    protected native long nativeGetSubTableSize(long nativeTablePtr, long columnIndex, long rowIndex);

    @Override
    public void clearSubTable(long columnIndex, long rowIndex) {
        if (immutable) throwImmutable();
        nativeClearSubTable(nativePtr, columnIndex, rowIndex);
    }

    protected native void nativeClearSubTable(long nativeTablePtr, long columnIndex, long rowIndex);


    // Methods for setting values.

    /**
     * Sets the value for a particular (integer) cell.
     *
     * @param columnIndex column index of the cell
     * @param rowIndex row index of the cell
     * @param value
     */
    @Override
    public void setLong(long columnIndex, long rowIndex, long value){
        if (immutable) throwImmutable();
        nativeSetLong(nativePtr, columnIndex, rowIndex, value);
    }

    protected native void nativeSetLong(long nativeViewPtr, long columnIndex, long rowIndex, long value);

    /**
     * Sets the value for a particular (boolean) cell.
     *
     * @param columnIndex column index of the cell
     * @param rowIndex row index of the cell
     * @param value
     */
    @Override
    public void setBoolean(long columnIndex, long rowIndex, boolean value){
        if (immutable) throwImmutable();
        nativeSetBoolean(nativePtr, columnIndex, rowIndex, value);
    }

    protected native void nativeSetBoolean(long nativeViewPtr, long columnIndex, long rowIndex, boolean value);

    /**
     * Sets the value for a particular (float) cell.
     *
     * @param columnIndex column index of the cell
     * @param rowIndex row index of the cell
     * @param value
     */
    @Override
    public void setFloat(long columnIndex, long rowIndex, float value){
        if (immutable) throwImmutable();
        nativeSetFloat(nativePtr, columnIndex, rowIndex, value);
    }

    protected native void nativeSetFloat(long nativeViewPtr, long columnIndex, long rowIndex, float value);

    /**
     * Sets the value for a particular (double) cell.
     *
     * @param columnIndex column index of the cell
     * @param rowIndex row index of the cell
     * @param value
     */
    @Override
    public void setDouble(long columnIndex, long rowIndex, double value){
        if (immutable) throwImmutable();
        nativeSetDouble(nativePtr, columnIndex, rowIndex, value);
    }

    protected native void nativeSetDouble(long nativeViewPtr, long columnIndex, long rowIndex, double value);

    /**
     * Sets the value for a particular (date) cell.
     *
     * @param columnIndex column index of the cell
     * @param rowIndex row index of the cell
     * @param value
     */
    @Override
    public void setDate(long columnIndex, long rowIndex, Date value){
        if (immutable) throwImmutable();
        nativeSetDateTimeValue(nativePtr, columnIndex, rowIndex, value.getTime()/1000);
    }

    protected native void nativeSetDateTimeValue(long nativePtr, long columnIndex, long rowIndex, long dateTimeValue);

    /**
     * Sets the value for a particular (sting) cell.
     *
     * @param columnIndex column index of the cell
     * @param rowIndex row index of the cell
     * @param value
     */
    @Override
    public void setString(long columnIndex, long rowIndex, String value){
        if (immutable) throwImmutable();
        nativeSetString(nativePtr, columnIndex, rowIndex, value);
    }

    protected native void nativeSetString(long nativeViewPtr, long columnIndex, long rowIndex, String value);

    /**
     * Sets the value for a particular (binary) cell.
     *
     * @param columnIndex column index of the cell
     * @param rowIndex row index of the cell
     * @param data
     */
<<<<<<< HEAD
    /*
=======
    @Override
>>>>>>> 3661278d
    public void setBinaryByteBuffer(long columnIndex, long rowIndex, ByteBuffer data){
        if (immutable) throwImmutable();
        nativeSetBinary(nativePtr, columnIndex, rowIndex, data);
    }

    protected native void nativeSetBinary(long nativeViewPtr, long columnIndex, long rowIndex, ByteBuffer data);
    */

    @Override
    public void setBinaryByteArray(long columnIndex, long rowIndex, byte[] data){
        if (immutable) throwImmutable();
        nativeSetByteArray(nativePtr, columnIndex, rowIndex, data);
    }

    protected native void nativeSetByteArray(long nativePtr, long columnIndex, long rowIndex, byte[] data);

    /**
     * Sets the value for a particular (mixed typed) cell.
     *
     * @param columnIndex column index of the cell
     * @param rowIndex row index of the cell
     * @param data
     */
    @Override
    public void setMixed(long columnIndex, long rowIndex, Mixed data){
        if (immutable) throwImmutable();
        nativeSetMixed(nativePtr, columnIndex, rowIndex, data);
    }

    protected native void nativeSetMixed(long nativeViewPtr, long columnIndex, long rowIndex, Mixed value);

    /**
     * Add the value for to all cells in the column.
     *
     * @param columnIndex column index of the cell
     * @param value
     */
    //!!!TODO: New
<<<<<<< HEAD
    public void adjust(long columnIndex, long value) {
=======
    @Override
    public void addLong(long columnIndex, long value) {
>>>>>>> 3661278d
        if (immutable) throwImmutable();
        nativeAddInt(nativePtr, columnIndex, value);
    }

    protected native void nativeAddInt(long nativeViewPtr, long columnIndex, long value);

    // Methods for deleting.
    @Override
    public void clear(){
        if (immutable) throwImmutable();
        nativeClear(nativePtr);
    }

    protected native void nativeClear(long nativeViewPtr);

    /**
     * Removes a particular row identified by the index from the tableview.
     * The corresponding row of the underlying table also get deleted.
     *
     * @param rowIndex the row index
     */
    @Override
    public void remove(long rowIndex){
        if (immutable) throwImmutable();
        nativeRemoveRow(nativePtr, rowIndex);
    }

    protected native void nativeRemoveRow(long nativeViewPtr, long rowIndex);

    @Override
    public void removeLast() {
        if (immutable) throwImmutable();
        if (!isEmpty()) {
            nativeRemoveRow(nativePtr, size() - 1);
        }
    }

    // Search for first match
    @Override
    public long findFirstLong(long columnIndex, long value){
        return nativeFindFirstInt(nativePtr, columnIndex, value);
    }

    protected native long nativeFindFirstInt(long nativeTableViewPtr, long columnIndex, long value);

    //!!!TODO: New
    @Override
    public long findFirstBoolean(long columnIndex, boolean value) {
        return nativeFindFirstBool(nativePtr, columnIndex, value);
    }

    protected native long nativeFindFirstBool(long nativePtr, long columnIndex, boolean value);

    //!!!TODO: New
    @Override
    public long findFirstFloat(long columnIndex, float value) {
        return nativeFindFirstFloat(nativePtr, columnIndex, value);
    }

    protected native long nativeFindFirstFloat(long nativePtr, long columnIndex, float value);

    //!!!TODO: New
    @Override
    public long findFirstDouble(long columnIndex, double value) {
        return nativeFindFirstDouble(nativePtr, columnIndex, value);
    }

    protected native long nativeFindFirstDouble(long nativePtr, long columnIndex, double value);

    //!!!TODO: New
    @Override
    public long findFirstDate(long columnIndex, Date date) {
        return nativeFindFirstDate(nativePtr, columnIndex, date.getTime()/1000);
    }

    protected native long nativeFindFirstDate(long nativeTablePtr, long columnIndex, long dateTimeValue);

    @Override
    public long findFirstString(long columnIndex, String value){
        return nativeFindFirstString(nativePtr, columnIndex, value);
    }

    protected native long nativeFindFirstString(long nativePtr, long columnIndex, String value);


    // Search for all matches

    // TODO..
    @Override
    public long lowerBoundLong(long columnIndex, long value) {
        throw new RuntimeException("Not implemented yet");
    }
    
    @Override
    public long upperBoundLong(long columnIndex, long value) {
        throw new RuntimeException("Not implemented yet");
    }

    @Override
    public TableView findAllLong(long columnIndex, long value){
        return new TableView(this,  nativeFindAllInt(nativePtr, columnIndex, value), immutable);
    }

    protected native long nativeFindAllInt(long nativePtr, long columnIndex, long value);

    //!!!TODO: New
    @Override
    public TableView findAllBoolean(long columnIndex, boolean value) {
        return new TableView(this, nativeFindAllBool(nativePtr, columnIndex, value), immutable);
    }

    protected native long nativeFindAllBool(long nativePtr, long columnIndex, boolean value);

    //!!!TODO: New
    @Override
    public TableView findAllFloat(long columnIndex, float value) {
        return new TableView(this, nativeFindAllFloat(nativePtr, columnIndex, value), immutable);
    }

    protected native long nativeFindAllFloat(long nativePtr, long columnIndex, float value);

    //!!!TODO: New
    @Override
    public TableView findAllDouble(long columnIndex, double value) {
        return new TableView(this, nativeFindAllDouble(nativePtr, columnIndex, value), immutable);
    }

    protected native long nativeFindAllDouble(long nativePtr, long columnIndex, double value);

    //!!!TODO: New
    @Override
    public TableView findAllDate(long columnIndex, Date date) {
        return new TableView(this, nativeFindAllDate(nativePtr, columnIndex, date.getTime()/1000), immutable);
    }

    protected native long nativeFindAllDate(long nativePtr, long columnIndex, long dateTimeValue);

    @Override
    public TableView findAllString(long columnIndex, String value){
        return new TableView(this, nativeFindAllString(nativePtr, columnIndex, value), immutable);
    }

    protected native long nativeFindAllString(long nativePtr, long columnIndex, String value);



    //
    // Integer Aggregates
    //

    /**
     * Calculate the sum of the values in a particular column of this
     * tableview.
     *
     * Note: the type of the column marked by the columnIndex has to be of
     * type ColumnType.ColumnTypeInt.
     *
     * @param columnIndex column index
     * @return the sum of the values in the column
     */
<<<<<<< HEAD
    public long sumInt(long columnIndex){
        return nativeSumInt(nativePtr, columnIndex);
=======
    @Override
    public long sum(long columnIndex){
        return nativeSum(nativePtr, columnIndex);
>>>>>>> 3661278d
    }

    protected native long nativeSumInt(long nativeViewPtr, long columnIndex);

    /**
     * Returns the maximum value of the cells in a column.
     *
     * Note: for this method to work the Type of the column
     * identified by the columnIndex has to be ColumnType.ColumnTypeInt.
     *
     * @param columnIndex column index
     * @return the maximum value
     */
<<<<<<< HEAD
    public long maximumInt(long columnIndex){
        return nativeMaximumInt(nativePtr, columnIndex);
=======
    @Override
    public long maximum(long columnIndex){
        return nativeMaximum(nativePtr, columnIndex);
>>>>>>> 3661278d
    }

    protected native long nativeMaximumInt(long nativeViewPtr, long columnIndex);

    /**
     * Returns the minimum value of the cells in a column.
     *
     * Note: for this method to work the Type of the column
     * identified by the columnIndex has to be ColumnType.ColumnTypeInt.
     *
     * @param columnIndex column index
     * @return the minimum value
     */
<<<<<<< HEAD
    public long minimumInt(long columnIndex){
        return nativeMinimumInt(nativePtr, columnIndex);
=======
    @Override
    public long minimum(long columnIndex){
        return nativeMinimum(nativePtr, columnIndex);
>>>>>>> 3661278d
    }

    protected native long nativeMinimumInt(long nativeViewPtr, long columnIndex);

<<<<<<< HEAD
    public double averageInt(long columnIndex) {
        return nativeAverageInt(nativePtr, columnIndex);
=======
    @Override
    public double average(long columnIndex) {
        return nativeAverage(nativePtr, columnIndex);
>>>>>>> 3661278d
    }

    protected native double nativeAverageInt(long nativePtr, long columnIndex);


    // Float aggregates

    @Override
    public double sumFloat(long columnIndex){
        return nativeSumFloat(nativePtr, columnIndex);
    }
    
    protected native double nativeSumFloat(long nativeViewPtr, long columnIndex);

    @Override
    public float maximumFloat(long columnIndex){
        return nativeMaximumFloat(nativePtr, columnIndex);
    }
    
    protected native float nativeMaximumFloat(long nativeViewPtr, long columnIndex);

    @Override
    public float minimumFloat(long columnIndex){
        return nativeMinimumFloat(nativePtr, columnIndex);
    }

    protected native float nativeMinimumFloat(long nativeViewPtr, long columnIndex);

    @Override
    public double averageFloat(long columnIndex) {
        return nativeAverageFloat(nativePtr, columnIndex);
    }

    protected native double nativeAverageFloat(long nativePtr, long columnIndex);


    // Double aggregates

    @Override
    public double sumDouble(long columnIndex){
        return nativeSumDouble(nativePtr, columnIndex);
    }
    
    protected native double nativeSumDouble(long nativeViewPtr, long columnIndex);

    @Override
    public double maximumDouble(long columnIndex){
        return nativeMaximumDouble(nativePtr, columnIndex);
    }
    
    protected native double nativeMaximumDouble(long nativeViewPtr, long columnIndex);

    @Override
    public double minimumDouble(long columnIndex){
        return nativeMinimumDouble(nativePtr, columnIndex);
    }

    protected native double nativeMinimumDouble(long nativeViewPtr, long columnIndex);

    @Override
    public double averageDouble(long columnIndex) {
        return nativeAverageDouble(nativePtr, columnIndex);
    }

    protected native double nativeAverageDouble(long nativePtr, long columnIndex);


    // Sorting

    public enum Order { ascending, descending };

    public void sort(long columnIndex, Order order) {
        // Don't check for immutable. Sorting does not modify original table
        nativeSort(nativePtr, columnIndex, (order == Order.ascending));
    }

    public void sort(long columnIndex) {
        // Don't check for immutable. Sorting does not modify original table
        nativeSort(nativePtr, columnIndex, true);
    }

    protected native void nativeSort(long nativeTableViewPtr, long columnIndex, boolean ascending);

    protected native long createNativeTableView(Table table, long nativeTablePtr);

    @Override
    public String toJson() {
        return nativeToJson(nativePtr);
    }

    protected native String nativeToJson(long nativeViewPtr);

    @Override
    public String toString() {
        return nativeToString(nativePtr, 500);
    }
    
    @Override
    public String toString(long maxRows) {
        return nativeToString(nativePtr, maxRows);
    }

    protected native String nativeToString(long nativeTablePtr, long maxRows);

    @Override
    public String rowToString(long rowIndex) {
        return nativeRowToString(nativePtr, rowIndex);
    }

    protected native String nativeRowToString(long nativeTablePtr, long rowIndex);

    private void throwImmutable() {
        throw new IllegalStateException("Mutable method call during read transaction.");
    }

    protected long nativePtr;
    protected boolean immutable = false;
    protected TableView tableView;

   /* @Override
    public long lookup(String value) {
        // TODO: implement
        throw new RuntimeException("Not implemented yet.");
    }*/

    @Override
    public long count(long columnIndex, String value) {
        // TODO: implement
        throw new RuntimeException("Not implemented yet.");
    }
}<|MERGE_RESOLUTION|>--- conflicted
+++ resolved
@@ -264,22 +264,16 @@
      * @param rowIndex 0 based index value of the cell row
      * @return value of the particular cell.
      */
-<<<<<<< HEAD
     /*
-=======
-    @Override
->>>>>>> 3661278d
+    @Override
     public ByteBuffer getBinaryByteBuffer(long columnIndex, long rowIndex){
         return nativeGetBinary(nativePtr, columnIndex, rowIndex);
     }
 
     protected native ByteBuffer nativeGetBinary(long nativeViewPtr, long columnIndex, long rowIndex);
-<<<<<<< HEAD
 */
-=======
-
-    @Override
->>>>>>> 3661278d
+
+    @Override
     public byte[] getBinaryByteArray(long columnIndex, long rowIndex){
         return nativeGetByteArray(nativePtr, columnIndex, rowIndex);
     }
@@ -423,11 +417,8 @@
      * @param rowIndex row index of the cell
      * @param data
      */
-<<<<<<< HEAD
     /*
-=======
-    @Override
->>>>>>> 3661278d
+    @Override
     public void setBinaryByteBuffer(long columnIndex, long rowIndex, ByteBuffer data){
         if (immutable) throwImmutable();
         nativeSetBinary(nativePtr, columnIndex, rowIndex, data);
@@ -466,12 +457,8 @@
      * @param value
      */
     //!!!TODO: New
-<<<<<<< HEAD
+    @Override
     public void adjust(long columnIndex, long value) {
-=======
-    @Override
-    public void addLong(long columnIndex, long value) {
->>>>>>> 3661278d
         if (immutable) throwImmutable();
         nativeAddInt(nativePtr, columnIndex, value);
     }
@@ -632,14 +619,9 @@
      * @param columnIndex column index
      * @return the sum of the values in the column
      */
-<<<<<<< HEAD
+    @Override
     public long sumInt(long columnIndex){
         return nativeSumInt(nativePtr, columnIndex);
-=======
-    @Override
-    public long sum(long columnIndex){
-        return nativeSum(nativePtr, columnIndex);
->>>>>>> 3661278d
     }
 
     protected native long nativeSumInt(long nativeViewPtr, long columnIndex);
@@ -653,14 +635,9 @@
      * @param columnIndex column index
      * @return the maximum value
      */
-<<<<<<< HEAD
+    @Override
     public long maximumInt(long columnIndex){
         return nativeMaximumInt(nativePtr, columnIndex);
-=======
-    @Override
-    public long maximum(long columnIndex){
-        return nativeMaximum(nativePtr, columnIndex);
->>>>>>> 3661278d
     }
 
     protected native long nativeMaximumInt(long nativeViewPtr, long columnIndex);
@@ -674,26 +651,16 @@
      * @param columnIndex column index
      * @return the minimum value
      */
-<<<<<<< HEAD
+    @Override
     public long minimumInt(long columnIndex){
         return nativeMinimumInt(nativePtr, columnIndex);
-=======
-    @Override
-    public long minimum(long columnIndex){
-        return nativeMinimum(nativePtr, columnIndex);
->>>>>>> 3661278d
     }
 
     protected native long nativeMinimumInt(long nativeViewPtr, long columnIndex);
 
-<<<<<<< HEAD
+    @Override
     public double averageInt(long columnIndex) {
         return nativeAverageInt(nativePtr, columnIndex);
-=======
-    @Override
-    public double average(long columnIndex) {
-        return nativeAverage(nativePtr, columnIndex);
->>>>>>> 3661278d
     }
 
     protected native double nativeAverageInt(long nativePtr, long columnIndex);
