#
# Java reference documentation for Group class
#

#UNDOCUMENTED: [  
# g_group_operator_equal, g_group_operator_not_equal,
# g_group_is_shared, g_group_tostring,
# commit, to_json, get_table_typed]

ID         : class_group
TITLE      : Group
SUMMARY    : *g_group_summary
DESCR      : *g_group_descr
SEE        : 
EXAMPLES: 
- DESCR    : 
  CODE     : ex_java_group_intro
IGNORE     : []                   # List of method-ids to ignore
CATEGORIES:
- Constructor:
  METHODS:
  - g_group_constructor_plain:
  - g_group_constructor_file:
  - g_group_constructor_file2:
  - g_group_constructor_file3:
  - g_group_constructor_memory:
  - g_group_constructor_memory2:
      TITLE    : Group
      NAMES    : [Group, Group, Group, Group, Group. Group]
      DESCR    : *g_group_constructor_descr
      SUMMARY  : *g_group_constructor_summary
      SIGNATURE: |
                 Group()
                 Group(File file)
                 Group(String fileName)
                 Group(String fileName, OpenMode mode)
                 Group(byte[] data)
                 Group(ByteBuffer buffer)
      PARAMS:
      - NAME   : file
        TYPES  : java.io.File
        DESCR  : A File object. 
      - NAME   : fileName
        TYPES  : String
        DESCR  : The name of the file.
      - NAME   : mode
        TYPES  : OpenMode
        DESCR  : |
                 OpenMode.READ_ONLY:  Open in read-only mode. Fail if the file does not already exist.
                 OpenMode.READ_WRITE: Open in read/write mode. Create the file if it does not already exist.
                 OpenMode.READ_WRITE_NO_CREATE: Open in read/write mode. Fail if the file does not already exist.
      - NAME   : data
        TYPES  : byte[]
        DESCR  : |
                 In-memory binary encoded representation of a group.
                 The referenced memory must be kept alive.
      - NAME   : buffer
        TYPES  : ByteBuffer
        DESCR  : |
                 In-memory binary encoded representation of a group.
                 The referenced memory must be kept alive.
      RETURN:
        TYPES  : Group
        DESCR  : *g_group_constructor_memory_return1_descr
      EXAMPLES:
      - DESCR  :
        CODE   : ex_java_group_constructor_plain
      - DESCR  :
        CODE   : ex_java_group_constructor_file
      - DESCR  :
        CODE   : ex_java_group_constructor_string
      - DESCR  :
        CODE   : ex_java_group_constructor_string_mode
      - DESCR  :
        CODE   : ex_java_group_constructor_memory
      SEE      : "{@link g_group_is_valid}"
  - g_group_destructor:
      NAMES    : close
      DESCR    : >
                 This method will close the group and release it's resources (memory and files).
                 Java will do this automatically via garbage collection, but if you want explicit control, 
                 you have the option with this method.
      SUMMARY  : Close the group and release it's resources.
      
- Table:
  METHODS:
  - g_group_has_table:
      NAMES    : hasTable
      SUMMARY  : *g_group_has_table_summary
      DESCR    : The method checks whether this group contains the specified table.
      PARAMS:
      - NAME   : name
        TYPES  : String
        DESCR  : Name of the table you wish to look for.
      RETURN:
        TYPES  : bool
        DESCR  : <code>true</code> if the table exits, otherwise <code>false</code>.
      EXAMPLES:
      - DESCR  :
        CODE   : ex_java_group_has_table
  
  - g_group_get_table:
      NAMES    : getTable
      SUMMARY  : *g_group_get_table_summary
      DESCR    : >
                 This method will find and return a named table from the group.

                 If no table exists with the specified name, a new
                 empty table will be created.
      PARAMS:
      - NAME   : name
        TYPES  : String
        DESCR  : Name of the table you wish to retrieve. 
      RETURN:
        TYPES  : Table
        DESCR  : The requested Table object.
      EXAMPLES:
      -  DESCR :
         CODE  : ex_java_group_get_table
      SEE      : "{@link g_group_has_table}"
      
  - g_group_get_table_name:
      NAMES    : getTableName
      DESCR    : *g_group_get_table_name_descr
      SUMMARY  : *g_group_get_table_name_summary
      PARAMS:
      - NAME   : index
        TYPES  : int
        DESCR  : Table index.
      RETURN:
        TYPES  : String
        DESCR  : The table name.
      EXAMPLES:
      - DESCR  :
        CODE   : ex_java_group_get_table_name

- Serialization:
  METHODS:
  - g_group_write_to_file:
      NAMES    : writeToFile
      SUMMARY  : *g_group_write_to_file_summary
      DESCR    : *g_group_write_to_file_descr
      SIGNATURE: |
                 writeToFile(File file)
                 writeToFile(String fileName)
      PARAMS:
      - NAME   : file
        TYPES  : java.io.File
        DESCR  : File object
      - NAME   : fileName
        TYPES  : String
        DESCR  : File name, possibly a full path.
      THROWS:      
      - EXCEPT : IOException
        DESCR  : Throws exception if file already exists
      EXAMPLES:
      - DESCR  :
        CODE   : ex_java_group_write_to_file
  - g_group_write_to_mem:
      NAMES    : writeToMem
      DESCR    : *g_group_write_to_mem_descr
      SUMMARY  : *g_group_write_to_mem_summary
      RETURN:
        DESCR  : A copy of the serialized group. A maximum of 2gb can be returned.
        TYPES  : byte[]
      EXAMPLES:
      - DESCR  :
        CODE   : ex_java_group_write_to_mem
<<<<<<< HEAD
#  - g_group_write_to_mem_bytebuffer:
#      NAMES    : writeToByteBuffer
#      DESCR    : *g_group_write_to_mem_descr
#      SUMMARY  : *g_group_write_to_mem_summary
#      RETURN:
#        DESCR  : A copy of the serialized group.
#        TYPES  : ByteBuffer
#      EXAMPLES:
#      - DESCR  :
#        CODE   : ex_java_group_write_to_mem
=======
>>>>>>> e449e269
  - g_group_to_string:
      NAMES    : toString
      DESCR    : *g_group_to_string_descr
      SUMMARY  : *g_group_to_string_summary
      RETURN:
        DESCR  : String summary of the Group
        TYPES  : String
      EXAMPLES:
      - DESCR  :
        CODE   : ex_java_group_to_string
  - g_group_to_json:
      NAMES    : toJson
      DESCR    : *g_group_to_json_descr
      SUMMARY  : *g_group_to_json_summary
      RETURN:
        DESCR  : JSON representation of the Group
        TYPES  : String
      EXAMPLES:
      - DESCR  :
        CODE   : ex_java_group_to_json

- Group:
  METHODS:
  - g_group_table_count:
      NAMES    : size
      DESCR    : *g_group_table_count_descr
      SUMMARY  : *g_group_table_count_summary
      RETURN:
        TYPES  : int
        DESCR  : The number of tables in the group.
      EXAMPLES:
      - DESCR  :
        CODE   : ex_java_group_size

  - g_group_is_empty:
      NAMES    : isEmpty
      SUMMARY  : *g_group_is_empty_summary
      DESCR    : *g_group_is_empty_descr
      RETURN:
        TYPES  : bool
        DESCR  : <code>true</code> if group is empty (no tables), <code>false</code> otherwise.
      EXAMPLES:
      - DESCR  :
        CODE   : ex_java_group_is_empty

  - g_group_operator_equal:
      NAME     : equals
      SUMMARY  : *g_group_operator_equal_summary
      DESCR    : *g_group_operator_equal_descr
      PARAMS:
      - TYPES  : Object
        NAME   : group
        DESCR  : The group (of type Group) to compare with.
      RETURN:
        TYPES  : boolean
        DESCR  : *g_group_operator_equal_return_descr
      EXAMPLES:
      - DESCR  :
        CODE   : ex_java_group_operator_equal

  - g_group_operator_not_equal:
      NAME     : operator!=


#  - g_group_is_shared:
#      NAMES    : isShared
#      SUMMARY  : *g_group_is_shared_summary
#      DESCR    : *g_group_is_shared_descr
#      RETURN:
#        TYPES  : bool
#        DESCR  : <code>true</code> if group is shared, <code>false</code> otherwise.
#      EXAMPLES:
#      - DESCR  :
#        CODE   : ex_java_group_is_shared
        
#  - g_group_tostring:
#      NAMES    : toString
#      SUMMARY  : *g_group_to_string_summary
#      DESCR    : > 
#                 This methods returns textual information about the group.
#                 It outputs a list of the table names and the number of rows they contain.
#      RETURN:
#        TYPES  : String
#        DESCR  : Information about the group.
#      EXAMPLES:
#      - DESCR  :
#        CODE   : ex_java_group_tostring
<|MERGE_RESOLUTION|>--- conflicted
+++ resolved
@@ -166,7 +166,6 @@
       EXAMPLES:
       - DESCR  :
         CODE   : ex_java_group_write_to_mem
-<<<<<<< HEAD
 #  - g_group_write_to_mem_bytebuffer:
 #      NAMES    : writeToByteBuffer
 #      DESCR    : *g_group_write_to_mem_descr
@@ -177,8 +176,6 @@
 #      EXAMPLES:
 #      - DESCR  :
 #        CODE   : ex_java_group_write_to_mem
-=======
->>>>>>> e449e269
   - g_group_to_string:
       NAMES    : toString
       DESCR    : *g_group_to_string_descr
