--- conflicted
+++ resolved
@@ -319,20 +319,14 @@
                 // should trigger a RealmChangeListener.
                 notify = true;
             } else {
-                long version = table.version();
+                long version = table.getVersion();
                 if (currentTableVersion != version) {
                     currentTableVersion = version;
                     notify = true;
                 }
             }
 
-<<<<<<< HEAD
-            long version = row.getTable().getVersion();
-            if (currentTableVersion != version) {
-                currentTableVersion = version;
-=======
             if (notify) {
->>>>>>> 30d3281b
                 for (RealmChangeListener listener : listeners) {
                     listener.onChange();
                 }
