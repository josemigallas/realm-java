--- conflicted
+++ resolved
@@ -866,18 +866,6 @@
         public void set(E object) {
             throw new RealmException("Replacing elements not supported.");
         }
-<<<<<<< HEAD
-=======
-
-        /**
-         * Removes the RealmObject at the current position from both the list and the underlying Realm.
-         *
-         * WARNING: This method is currently disabled and will always throw an
-         * {@link io.realm.exceptions.RealmException}
-         */
-        @Override
-        public void remove() { throw new RealmException("Removing elements not supported."); }
->>>>>>> 3b0b55e7
     }
 
     /**
@@ -888,17 +876,12 @@
      * @throws IllegalStateException if caller and worker are not at the same version.
      */
     void swapTableViewPointer(long handoverTableViewPointer) {
-<<<<<<< HEAD
-        table = query.importHandoverTableView(handoverTableViewPointer, realm.sharedGroupManager.getNativePointer());
-        asyncQueryCompleted = true;
-=======
         try {
             table = query.importHandoverTableView(handoverTableViewPointer, realm.sharedGroupManager.getNativePointer());
             isCompleted = true;
         } catch (BadVersionException e) {
             throw new IllegalStateException("Caller and Worker Realm should have been at the same version");
         }
->>>>>>> 3b0b55e7
     }
 
     /**
