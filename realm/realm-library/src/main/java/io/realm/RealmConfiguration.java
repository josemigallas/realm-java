/*
 * Copyright 2015 Realm Inc.
 *
 * Licensed under the Apache License, Version 2.0 (the "License");
 * you may not use this file except in compliance with the License.
 * You may obtain a copy of the License at
 *
 * http://www.apache.org/licenses/LICENSE-2.0
 *
 * Unless required by applicable law or agreed to in writing, software
 * distributed under the License is distributed on an "AS IS" BASIS,
 * WITHOUT WARRANTIES OR CONDITIONS OF ANY KIND, either express or implied.
 * See the License for the specific language governing permissions and
 * limitations under the License.
 */

package io.realm;

import android.content.Context;

import java.io.File;
import java.lang.reflect.Constructor;
import java.lang.reflect.InvocationTargetException;
import java.util.Arrays;
import java.util.Collections;
import java.util.HashSet;
import java.util.Set;

import io.realm.annotations.RealmModule;
import io.realm.exceptions.RealmException;
import io.realm.internal.RealmCore;
import io.realm.internal.RealmProxyMediator;
import io.realm.internal.SharedGroup;
import io.realm.internal.modules.CompositeMediator;
import io.realm.internal.modules.FilterableMediator;
import io.realm.rx.RealmObservableFactory;
import io.realm.rx.RxObservableFactory;

/**
 * A RealmConfiguration is used to setup a specific Realm instance.
 *
 * Instances of a RealmConfiguration can only created by using the {@link io.realm.RealmConfiguration.Builder} and calling
 * its {@link io.realm.RealmConfiguration.Builder#build()} method.
 *
 * A commonly used RealmConfiguration can easily be accessed by first saving it as
 * {@link Realm#setDefaultConfiguration(RealmConfiguration)} and then using {@link io.realm.Realm#getDefaultInstance()}.
 *
 * A minimal configuration can be created using:
 *
 * {@code RealmConfiguration config = new RealmConfiguration.Builder(getContext()).build())}
 *
 * This will create a RealmConfiguration with the following properties.
 * - Realm file is called "default.realm"
 * - It is saved in Context.getFilesDir()
 * - It has its schema version set to 0.
 */
public class RealmConfiguration {

    public static final String DEFAULT_REALM_NAME = "default.realm";
    public static final int KEY_LENGTH = 64;

    private static final Object DEFAULT_MODULE;
    private static final RealmProxyMediator DEFAULT_MODULE_MEDIATOR;
    private static Boolean rxJavaAvailable;

    static {
        DEFAULT_MODULE = Realm.getDefaultModule();
        if (DEFAULT_MODULE != null) {
            final RealmProxyMediator mediator = getModuleMediator(DEFAULT_MODULE.getClass().getCanonicalName());
            if (!mediator.transformerApplied()) {
                throw new ExceptionInInitializerError("RealmTransformer doesn't seem to be applied." +
                        " Please update the project configuration to use the Realm Gradle plugin." +
                        " See https://realm.io/news/android-installation-change/");
            }
            DEFAULT_MODULE_MEDIATOR = mediator;
        } else {
            DEFAULT_MODULE_MEDIATOR = null;
        }
    }

    private final File realmFolder;
    private final String realmFileName;
    private final String canonicalPath;
    private final byte[] key;
    private final long schemaVersion;
    private final RealmMigration migration;
    private final boolean deleteRealmIfMigrationNeeded;
    private final SharedGroup.Durability durability;
    private final RealmProxyMediator schemaMediator;
    private final RxObservableFactory rxObservableFactory;
    private final Realm.Transaction initialDataTransaction;

    private RealmConfiguration(Builder builder) {
        this.realmFolder = builder.folder;
        this.realmFileName = builder.fileName;
        this.canonicalPath = Realm.getCanonicalPath(new File(realmFolder, realmFileName));
        this.key = builder.key;
        this.schemaVersion = builder.schemaVersion;
        this.deleteRealmIfMigrationNeeded = builder.deleteRealmIfMigrationNeeded;
        this.migration = builder.migration;
        this.durability = builder.durability;
        this.schemaMediator = createSchemaMediator(builder);
        this.rxObservableFactory = builder.rxFactory;
        this.initialDataTransaction = builder.initialDataTransaction;
    }

    public File getRealmFolder() {
        return realmFolder;
    }

    public String getRealmFileName() {
        return realmFileName;
    }

    public byte[] getEncryptionKey() {
        return key == null ? null : Arrays.copyOf(key, key.length);
    }

    public long getSchemaVersion() {
        return schemaVersion;
    }

    public RealmMigration getMigration() {
        return migration;
    }

    public boolean shouldDeleteRealmIfMigrationNeeded() {
        return deleteRealmIfMigrationNeeded;
    }

    public SharedGroup.Durability getDurability() {
        return durability;
    }

    /**
     * Returns the mediator instance of schema which is defined by this configuration.
     *
     * @return the mediator of the schema.
     */
    RealmProxyMediator getSchemaMediator() {
        return schemaMediator;
    }

    /**
     * Returns the transaction instance with initial data.
     *
     * @return the initial data transaction.
     */
    Realm.Transaction getInitialDataTransaction() {
        return initialDataTransaction;
    }

    /**
     * Returns the unmodifiable {@link Set} of model classes that make up the schema for this Realm.
     *
     * @return unmodifiable {@link Set} of model classes.
     */
    public Set<Class<? extends RealmModel>> getRealmObjectClasses() {
        return schemaMediator.getModelClasses();
    }

    public String getPath() {
        return canonicalPath;
    }

    /**
     * Returns the {@link RxObservableFactory} that is used to create Rx Observables from Realm objects.
     *
     * @throws UnsupportedOperationException if the required RxJava framework is not on the classpath.
     * @return the factory instance used to create Rx Observables.
     */
    public RxObservableFactory getRxFactory() {
        // Since RxJava doesn't exist, rxObservableFactory is not initialized.
        if (rxObservableFactory == null) {
            throw new UnsupportedOperationException("RxJava seems to be missing from the classpath. " +
                    "Remember to add it as a compile dependency." +
                    " See https://realm.io/docs/java/latest/#rxjava for more details.");
        }
        return rxObservableFactory;
    }

    @Override
    public boolean equals(Object obj) {
        if (this == obj) return true;
        if (obj == null || getClass() != obj.getClass()) return false;

        RealmConfiguration that = (RealmConfiguration) obj;

        if (schemaVersion != that.schemaVersion) return false;
        if (deleteRealmIfMigrationNeeded != that.deleteRealmIfMigrationNeeded) return false;
        if (!realmFolder.equals(that.realmFolder)) return false;
        if (!realmFileName.equals(that.realmFileName)) return false;
        if (!canonicalPath.equals(that.canonicalPath)) return false;
        if (!Arrays.equals(key, that.key)) return false;
        if (!durability.equals(that.durability)) return false;
        if (migration != null ? !migration.equals(that.migration) : that.migration != null) return false;
        //noinspection SimplifiableIfStatement
        if (rxObservableFactory != null ? !rxObservableFactory.equals(that.rxObservableFactory) : that.rxObservableFactory != null) return false;
        if (initialDataTransaction != null ? !initialDataTransaction.equals(that.initialDataTransaction) : that.initialDataTransaction != null) return false;
        return schemaMediator.equals(that.schemaMediator);
    }

    @Override
    public int hashCode() {
        int result = realmFolder.hashCode();
        result = 31 * result + realmFileName.hashCode();
        result = 31 * result + canonicalPath.hashCode();
        result = 31 * result + (key != null ? Arrays.hashCode(key) : 0);
        result = 31 * result + (int)schemaVersion;
        result = 31 * result + (migration != null ? migration.hashCode() : 0);
        result = 31 * result + (deleteRealmIfMigrationNeeded ? 1 : 0);
        result = 31 * result + schemaMediator.hashCode();
        result = 31 * result + durability.hashCode();
        result = 31 * result + (rxObservableFactory != null ? rxObservableFactory.hashCode() : 0);
        result = 31 * result + (initialDataTransaction != null ? initialDataTransaction.hashCode() : 0);

        return result;
    }

    // Creates the mediator that defines the current schema
    private RealmProxyMediator createSchemaMediator(Builder builder) {

        Set<Object> modules = builder.modules;
        Set<Class<? extends RealmModel>> debugSchema = builder.debugSchema;

        // If using debug schema, use special mediator
        if (debugSchema.size() > 0) {
            return new FilterableMediator(DEFAULT_MODULE_MEDIATOR, debugSchema);
        }

        // If only one module, use that mediator directly
        if (modules.size() == 1) {
            return getModuleMediator(modules.iterator().next().getClass().getCanonicalName());
        }

        // Otherwise combine all mediators
        RealmProxyMediator[] mediators = new RealmProxyMediator[modules.size()];
        int i = 0;
        for (Object module : modules) {
            mediators[i] = getModuleMediator(module.getClass().getCanonicalName());
            i++;
        }
        return new CompositeMediator(mediators);
    }

    // Finds the mediator associated with a given module
    private static RealmProxyMediator getModuleMediator(String fullyQualifiedModuleClassName) {
        String[] moduleNameParts = fullyQualifiedModuleClassName.split("\\.");
        String moduleSimpleName = moduleNameParts[moduleNameParts.length - 1];
        String mediatorName = String.format("io.realm.%s%s", moduleSimpleName, "Mediator");
        Class<?> clazz;
        //noinspection TryWithIdenticalCatches
        try {
            clazz = Class.forName(mediatorName);
            Constructor<?> constructor = clazz.getDeclaredConstructors()[0];
            constructor.setAccessible(true);
            return (RealmProxyMediator) constructor.newInstance();
        } catch (ClassNotFoundException e) {
            throw new RealmException("Could not find " + mediatorName, e);
        } catch (InvocationTargetException e) {
            throw new RealmException("Could not create an instance of " + mediatorName, e);
        } catch (InstantiationException e) {
            throw new RealmException("Could not create an instance of " + mediatorName, e);
        } catch (IllegalAccessException e) {
            throw new RealmException("Could not create an instance of " + mediatorName, e);
        }
    }

    @Override
    public String toString() {
        //noinspection StringBufferReplaceableByString
        StringBuilder stringBuilder = new StringBuilder();
        stringBuilder.append("realmFolder: ").append(realmFolder.toString());
        stringBuilder.append("\n");
        stringBuilder.append("realmFileName : ").append(realmFileName);
        stringBuilder.append("\n");
        stringBuilder.append("canonicalPath: ").append(canonicalPath);
        stringBuilder.append("\n");
        stringBuilder.append("key: ").append("[length: ").append(key == null ? 0 : KEY_LENGTH).append("]");
        stringBuilder.append("\n");
        stringBuilder.append("schemaVersion: ").append(Long.toString(schemaVersion));
        stringBuilder.append("\n");
        stringBuilder.append("migration: ").append(migration);
        stringBuilder.append("\n");
        stringBuilder.append("deleteRealmIfMigrationNeeded: ").append(deleteRealmIfMigrationNeeded);
        stringBuilder.append("\n");
        stringBuilder.append("durability: ").append(durability);
        stringBuilder.append("\n");
        stringBuilder.append("schemaMediator: ").append(schemaMediator);

        return stringBuilder.toString();
    }

    /**
     * Checks if RxJava is can be loaded.
     *
     * @return true if RxJava dependency exist.
     */
    private static synchronized boolean isRxJavaAvailable() {
        if (rxJavaAvailable == null) {
            try {
                Class.forName("rx.Observable");
                rxJavaAvailable = true;
            } catch (ClassNotFoundException ignore) {
                rxJavaAvailable = false;
            }
        }
        return rxJavaAvailable;
    }

    /**
     * RealmConfiguration.Builder used to construct instances of a RealmConfiguration in a fluent manner.
     */
    public static class Builder {
        private File folder;
        private String fileName;
        private byte[] key;
        private long schemaVersion;
        private RealmMigration migration;
        private boolean deleteRealmIfMigrationNeeded;
        private SharedGroup.Durability durability;
        private HashSet<Object> modules = new HashSet<Object>();
<<<<<<< HEAD
        private HashSet<Class<? extends RealmModel>> debugSchema = new HashSet<Class<? extends RealmModel>>();
        private RxObservableFactory rxFactory = new RealmObservableFactory();
=======
        private HashSet<Class<? extends RealmObject>> debugSchema = new HashSet<Class<? extends RealmObject>>();
        private RxObservableFactory rxFactory;
        private Realm.Transaction initialDataTransaction;
>>>>>>> 33aa1d49

        /**
         * Creates an instance of the Builder for the RealmConfiguration.
         * The Realm file will be saved in the provided folder.
         *
         * @param folder Folder to save Realm file in. Folder must be writable.
         * @throws IllegalArgumentException if folder doesn't exists or isn't writable.
         */
        public Builder(File folder) {
            RealmCore.loadLibrary();
            initializeBuilder(folder);
        }

        /**
         * Creates an instance of the Builder for the RealmConfiguration.
         *
         * This will use the apps own internal directory for storing the Realm file. This does not require any
         * additional permissions. The default location is {@code /data/data/<packagename>/files}, but can
         * change depending on vendor implementations of Android.
         *
         * @param context Android context.
         */
        public Builder(Context context) {
            if (context == null) {
                throw new IllegalArgumentException("A non-null Context must be provided");
            }
            RealmCore.loadLibrary(context);
            initializeBuilder(context.getFilesDir());
        }

        // Setup builder in its initial state
        private void initializeBuilder(File folder) {
            if (folder == null || !folder.isDirectory()) {
                throw new IllegalArgumentException(("An existing folder must be provided. " +
                        "Yours was " + (folder != null ? folder.getAbsolutePath() : "null")));
            }
            if (!folder.canWrite()) {
                throw new IllegalArgumentException("Folder is not writable: " + folder.getAbsolutePath());
            }

            this.folder = folder;
            this.fileName = Realm.DEFAULT_REALM_NAME;
            this.key = null;
            this.schemaVersion = 0;
            this.migration = null;
            this.deleteRealmIfMigrationNeeded = false;
            this.durability = SharedGroup.Durability.FULL;
            if (DEFAULT_MODULE != null) {
                this.modules.add(DEFAULT_MODULE);
            }
        }

        /**
         * Sets the filename for the Realm.
         */
        public Builder name(String filename) {
            if (filename == null || filename.isEmpty()) {
                throw new IllegalArgumentException("A non-empty filename must be provided");
            }

            this.fileName = filename;
            return this;
        }

        /**
         * Sets the 64 bit key used to encrypt and decrypt the Realm file.
         */
        public Builder encryptionKey(byte[] key) {
            if (key == null) {
                throw new IllegalArgumentException("A non-null key must be provided");
            }
            if (key.length != KEY_LENGTH) {
                throw new IllegalArgumentException(String.format("The provided key must be %s bytes. Yours was: %s",
                        KEY_LENGTH, key.length));
            }
            this.key = Arrays.copyOf(key, key.length);
            return this;
        }

        /**
         * Sets the schema version of the Realm. This must be equal to or higher than the schema version of the existing
         * Realm file, if any. If the schema version is higher than the already existing Realm, a migration is needed.
         *
         * If no migration code is provided, Realm will throw a
         * {@link io.realm.exceptions.RealmMigrationNeededException}.
         *
         * @see #migration(RealmMigration)
         */
        public Builder schemaVersion(long schemaVersion) {
            if (schemaVersion < 0) {
                throw new IllegalArgumentException("Realm schema version numbers must be 0 (zero) or higher. Yours was: " + schemaVersion);
            }
            this.schemaVersion = schemaVersion;
            return this;
        }

        /**
         * Sets the {@link io.realm.RealmMigration} to be run if a migration is needed. If this migration fails to
         * upgrade the on-disc schema to the runtime schema, a {@link io.realm.exceptions.RealmMigrationNeededException}
         * will be thrown.
         */
        public Builder migration(RealmMigration migration) {
            if (migration == null) {
                throw new IllegalArgumentException("A non-null migration must be provided");
            }
            this.migration = migration;
            return this;
        }

        /**
         * Setting this will change the behavior of how migration exceptions are handled. Instead of throwing a
         * {@link io.realm.exceptions.RealmMigrationNeededException} the on-disc Realm will be cleared and recreated
         * with the new Realm schema.
         *
         * <b>WARNING!</b> This will result in loss of data.
         */
        public Builder deleteRealmIfMigrationNeeded() {
            this.deleteRealmIfMigrationNeeded = true;
            return this;
        }

        /**
         * Setting this will create an in-memory Realm instead of saving it to disk. In-memory Realms might still use
         * disk space if memory is running low, but all files created by an in-memory Realm will be deleted when the
         * Realm is closed.
         * <p>
         * Note that because in-memory Realms are not persisted, you must be sure to hold on to at least one non-closed
         * reference to the in-memory Realm object with the specific name as long as you want the data to last.
         */
        public Builder inMemory() {
            this.durability = SharedGroup.Durability.MEM_ONLY;
            return this;
        }

        /**
         * Replaces the existing module(s) with one or more {@link RealmModule}s. Using this method will replace the
         * current schema for this Realm with the schema defined by the provided modules.
         *
         * A reference to the default Realm module containing all Realm classes in the project (but not dependencies),
         * can be found using {@link Realm#getDefaultModule()}. Combining the schema from the app project and a library
         * dependency is thus done using the following code:
         *
         * {@code builder.setModules(Realm.getDefaultMode(), new MyLibraryModule()); }
         *
         * @param baseModule the first Realm module (required).
         * @param additionalModules the additional Realm modules
         * @throws IllegalArgumentException if any of the modules doesn't have the {@link RealmModule} annotation.
         * @see Realm#getDefaultModule()
         */
        public Builder setModules(Object baseModule, Object... additionalModules) {
            modules.clear();
            addModule(baseModule);
            if (additionalModules != null) {
                for (int i = 0; i < additionalModules.length; i++) {
                    Object module = additionalModules[i];
                    addModule(module);
                }
            }
            return this;
        }

        /**
         * Sets the {@link RxObservableFactory} used to create Rx Observables from Realm objects.
         * The default factory is {@link RealmObservableFactory}.
         *
         * @param factory factory to use.
         */
        public Builder rxFactory(RxObservableFactory factory) {
            rxFactory = factory;
            return this;
        }

        /**
         * Sets the initial data in {@link io.realm.Realm}. This transaction will be executed only for the first time
         * when database file is created or while migrating the data when {@link Builder#deleteRealmIfMigrationNeeded()} is set.
         *
         * @param transaction transaction to execute.
         */
        public Builder initialData(Realm.Transaction transaction) {
            initialDataTransaction = transaction;
            return this;
        }

        private void addModule(Object module) {
            if (module != null) {
                checkModule(module);
                modules.add(module);
            }
        }

        /**
         * DEBUG method. This restricts the Realm schema to only consist of the provided classes without having to
         * create a module. These classes must be available in the default module. Calling this will remove any
         * previously configured modules.
         */
        Builder schema(Class<? extends RealmModel> firstClass, Class<? extends RealmModel>... additionalClasses) {
            if (firstClass == null) {
                throw new IllegalArgumentException("A non-null class must be provided");
            }
            modules.clear();
            modules.add(DEFAULT_MODULE_MEDIATOR);
            debugSchema.add(firstClass);
            if (additionalClasses != null) {
                Collections.addAll(debugSchema, additionalClasses);
            }

            return this;
        }

        /**
         * Creates the RealmConfiguration based on the builder parameters.
         *
         * @return the created {@link RealmConfiguration}.
         */
        public RealmConfiguration build() {
            if (rxFactory == null && isRxJavaAvailable()) {
                rxFactory = new RealmObservableFactory();
            }
            return new RealmConfiguration(this);
        }

        private void checkModule(Object module) {
            if (!module.getClass().isAnnotationPresent(RealmModule.class)) {
                throw new IllegalArgumentException(module.getClass().getCanonicalName() + " is not a RealmModule. " +
                        "Add @RealmModule to the class definition.");
            }
        }
    }
}<|MERGE_RESOLUTION|>--- conflicted
+++ resolved
@@ -320,14 +320,9 @@
         private boolean deleteRealmIfMigrationNeeded;
         private SharedGroup.Durability durability;
         private HashSet<Object> modules = new HashSet<Object>();
-<<<<<<< HEAD
         private HashSet<Class<? extends RealmModel>> debugSchema = new HashSet<Class<? extends RealmModel>>();
-        private RxObservableFactory rxFactory = new RealmObservableFactory();
-=======
-        private HashSet<Class<? extends RealmObject>> debugSchema = new HashSet<Class<? extends RealmObject>>();
         private RxObservableFactory rxFactory;
         private Realm.Transaction initialDataTransaction;
->>>>>>> 33aa1d49
 
         /**
          * Creates an instance of the Builder for the RealmConfiguration.
