--- conflicted
+++ resolved
@@ -307,13 +307,8 @@
         private boolean deleteRealmIfMigrationNeeded;
         private SharedGroup.Durability durability;
         private HashSet<Object> modules = new HashSet<Object>();
-<<<<<<< HEAD
         private HashSet<Class<? extends RealmModel>> debugSchema = new HashSet<Class<? extends RealmModel>>();
         private RxObservableFactory rxFactory = new RealmObservableFactory();
-=======
-        private HashSet<Class<? extends RealmObject>> debugSchema = new HashSet<Class<? extends RealmObject>>();
-        private RxObservableFactory rxFactory;
->>>>>>> 8f92c253
 
         /**
          * Creates an instance of the Builder for the RealmConfiguration.
