--- conflicted
+++ resolved
@@ -553,37 +553,16 @@
     }
 
     /**
-     * Removes all objects from this Realm.
-     *
-     * DEPRECATED: Use {@link #deleteAll()}
-     *
-     * @throws IllegalStateException if the corresponding Realm is closed or on an incorrect thread.
-     */
-<<<<<<< HEAD
-    @Deprecated
-    public void clear() {
-=======
+     * Deletes all objects from this Realm.
+     *
+     * @throws IllegalStateException if the corresponding Realm is closed or called from an incorrect thread.
+     */
     public void deleteAll() {
->>>>>>> 5736fb03
         checkIfValid();
         for (RealmObjectSchema objectSchema : schema.getAll()) {
             schema.getTable(objectSchema.getClassName()).clear();
         }
     }
-
-    /**
-     * Deletes all objects from this Realm.
-     *
-     * @throws IllegalStateException if the corresponding Realm is closed or called from an incorrect thread.
-     */
-    public void deleteAll() {
-        checkIfValid();
-        for (RealmObjectSchema objectSchema : schema.getAll()) {
-            schema.getTable(objectSchema.getClassName()).clear();
-        }
-    }
-
-
 
     /**
      * Deletes the Realm file defined by the given configuration.
