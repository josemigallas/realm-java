--- conflicted
+++ resolved
@@ -206,17 +206,7 @@
         }
     }
 
-<<<<<<< HEAD
-    private void notifyTypeBasedListeners() {
-        notifyAsyncRealmResultsCallbacks();
-        notifySyncRealmResultsCallbacks();
-        notifyRealmObjectCallbacks();
-    }
-
     private void updateAsyncEmptyRealmObject() {
-=======
-    void updateAsyncEmptyRealmObject() {
->>>>>>> 30d3281b
         Iterator<Map.Entry<WeakReference<RealmObject>, RealmQuery<?>>> iterator = emptyAsyncRealmObject.entrySet().iterator();
         while (iterator.hasNext()) {
             Map.Entry<WeakReference<RealmObject>, RealmQuery<?>> next = iterator.next();
@@ -239,6 +229,14 @@
     void notifyAllListeners() {
         notifyGlobalListeners();
         notifyTypeBasedListeners();
+
+        // empty async RealmObject shouldn't block the realm to advance
+        // they're empty so no risk on running into a corrupt state
+        // where the pointer (Row) is using one version of a Realm, whereas the
+        // current Realm is advancing to a newer version (they're empty anyway)
+        if (!realm.isClosed() && threadContainsAsyncEmptyRealmObject()) {
+            updateAsyncEmptyRealmObject();
+        }
     }
 
     private void notifyTypeBasedListeners() {
@@ -269,14 +267,9 @@
             }
         }
 
-<<<<<<< HEAD
-        for (RealmResults<? extends RealmObject> realmResults : resultsToBeNotified) {
-            realmResults.notifyChangeListeners(refreshTableViews);
-=======
         for (Iterator<RealmResults<? extends RealmObject>> it = resultsToBeNotified.iterator(); it.hasNext() && !realm.isClosed(); ) {
             RealmResults<? extends RealmObject> realmResults = it.next();
-            realmResults.notifyChangeListeners();
->>>>>>> 30d3281b
+            realmResults.notifyChangeListeners(refreshTableViews);
         }
     }
 
@@ -358,28 +351,7 @@
         } else {
             RealmLog.d("REALM_CHANGED realm:" + HandlerController.this + " no async queries, advance_read");
             realm.sharedGroupManager.advanceRead();
-<<<<<<< HEAD
-            refreshTableViews();
-            notifyGlobalListeners();
-            // notify RealmResults & RealmObject callbacks (type based notifications)
-            if (!realm.isClosed()) {
-                // Realm could be closed in the above listener.
-                notifySyncRealmResultsCallbacks();
-            }
-            if (!realm.isClosed()) {
-                notifyRealmObjectCallbacks();
-            }
-
-=======
-            notifyAllListeners();
->>>>>>> 30d3281b
-            // empty async RealmObject shouldn't block the realm to advance
-            // they're empty so no risk on running into a corrupt state
-            // where the pointer (Row) is using one version of a Realm, whereas the
-            // current Realm is advancing to a newer version (they're empty anyway)
-            if (!realm.isClosed() && threadContainsAsyncEmptyRealmObject()) {
-                updateAsyncEmptyRealmObject();
-            }
+            notifyRealmUpdated(true);
         }
     }
 
@@ -657,20 +629,19 @@
      */
     private void refreshTableViews() {
         Iterator<WeakReference<RealmResults<? extends RealmObject>>> iterator = syncRealmResults.keySet().iterator();
-        List<RealmResults<? extends RealmObject>> resultsToBeNotified = new ArrayList<RealmResults<? extends RealmObject>>();
         while (iterator.hasNext()) {
             WeakReference<RealmResults<? extends RealmObject>> weakRealmResults = iterator.next();
             RealmResults<? extends RealmObject> realmResults = weakRealmResults.get();
             if (realmResults == null) {
                 iterator.remove();
             } else {
-                realmResults.refresh();
+                realmResults.syncIfNeeded();
             }
         }
     }
 
     /**
-     * The Realm has advanced to a new version. Notify all listeners.
+     * Notify all listeners that a Realm version has advanced to latest version.
      *
      * @param updateTableViews {@code true} if RealmResults should be updated before notifying them. Not updating
      *                                     can cause deleted objects to remain.
@@ -680,12 +651,7 @@
             refreshTableViews();
         }
         if (isAutoRefreshEnabled()) {
-            notifyGlobalListeners();
-            notifyTypeBasedListeners();
-            // if we have empty async RealmObject then rerun
-            if (threadContainsAsyncEmptyRealmObject()) {
-                updateAsyncEmptyRealmObject();
-            }
+            notifyAllListeners();
         }
     }
 
