/*
 * Copyright 2014 Realm Inc.
 *
 * Licensed under the Apache License, Version 2.0 (the "License");
 * you may not use this file except in compliance with the License.
 * You may obtain a copy of the License at
 *
 * http://www.apache.org/licenses/LICENSE-2.0
 *
 * Unless required by applicable law or agreed to in writing, software
 * distributed under the License is distributed on an "AS IS" BASIS,
 * WITHOUT WARRANTIES OR CONDITIONS OF ANY KIND, either express or implied.
 * See the License for the specific language governing permissions and
 * limitations under the License.
 */

package io.realm.internal;

import java.io.Closeable;
import java.util.Date;
import java.util.List;

import io.realm.RealmFieldType;
import io.realm.Sort;
import io.realm.internal.log.RealmLog;

/**
 * This class represents a view of a particular table. We can think of a tableview as a subset of a table. It contains
 * less than or equal to the number of entries of a table. A table view is often a result of a query.
 *
 * The view doesn't copy data from the table, but contains merely a list of row-references into the original table
 * with the real data.
 */
public class TableView implements TableOrView, Closeable {
    private static final boolean DEBUG = false; //true;
    // Don't convert this into local variable and don't remove this.
    // Core requests TableView to hold the Query reference.
    @SuppressWarnings({"unused"})
    private final TableQuery query; // the query which created this TableView
    private long version; // Last seen version number. Call refresh() to update this.

    /**
     * Creates a TableView. This constructor is used if the TableView is created from a table.
     *
     * @param context
     * @param parent
     * @param nativePtr
     */
    protected TableView(Context context, Table parent, long nativePtr) {
        this.context = context;
        this.parent = parent;
        this.nativePtr = nativePtr;
        this.query = null;
    }

    /**
     * Creates a TableView with already created Java TableView Object and a native native TableView object reference.
     * The method is not supposed to be called by the user of the db. The method is for internal use only.
     *
     * @param context
     * @param parent A table.
     * @param nativePtr pointer to table view.
     * @param query a reference to the query which the table view is based.
     */
    protected TableView(Context context, Table parent, long nativePtr, TableQuery query) {
        this.context = context;
        this.parent = parent;
        this.nativePtr = nativePtr;
        this.query = query;
    }

    @Override
    public Table getTable() {
        return parent;
    }

    @Override
    public void close() {
        synchronized (context) {
            if (nativePtr != 0) {
                nativeClose(nativePtr);
                
                if (DEBUG) {
                    RealmLog.d("==== TableView CLOSE, ptr= " + nativePtr);
                }
                nativePtr = 0;
            } 
        }
    }

    @Override
    protected void finalize() {
        synchronized (context) {
            if (nativePtr != 0) {
                context.asyncDisposeTableView(nativePtr);
                nativePtr = 0; // Set to 0 if finalize is called before close() for some reason
            }
        }
    }

    /**
     * Checks whether this table is empty or not.
     *
     * @return {@code true} if empty, otherwise {@code false}.
     */
    @Override
    public boolean isEmpty(){
        return size() == 0;
    }

    /**
     * Gets the number of entries/rows of this table.
     *
     * @return the number of rows.
     */
    @Override
    public long size() {
        return nativeSize(nativePtr);
    }

    /**
     * Returns the index of the row in the source table.
     *
     * @param rowIndex row index in the TableView.
     * @return the translated row number in the source table.
     */
    public long getSourceRowIndex(long rowIndex) {
        return nativeGetSourceRowIndex(nativePtr, rowIndex);
    }

    /**
     * Returns the number of columns in the table.
     *
     * @return the number of columns.
     */
    @Override
    public long getColumnCount() {
        return nativeGetColumnCount(nativePtr);
    }

    /**
     * Returns the name of a column identified by columnIndex. Notice that the index is zero based.
     *
     * @param columnIndex the column index.
     * @return the name of the column.
     */
    @Override
    public String getColumnName(long columnIndex) {
        return nativeGetColumnName(nativePtr, columnIndex);
    }

    /**
     * Returns the 0-based index of a column based on the name.
     *
     * @param columnName column name.
     * @return the index, {@code -1} if not found.
     */
    @Override
    public long getColumnIndex(String columnName) {
        if (columnName == null)
            throw new IllegalArgumentException("Column name can not be null.");
        return nativeGetColumnIndex(nativePtr, columnName);
    }

    /**
     * Gets the type of a column identified by the columnIndex.
     *
     * @param columnIndex index of the column.
     * @return type of the particular column.
     */
    @Override
    public RealmFieldType getColumnType(long columnIndex) {
        return RealmFieldType.fromNativeValue(nativeGetColumnType(nativePtr, columnIndex));
    }

    /**
     * Gets the value of the particular (integer) cell.
     *
     * @param columnIndex 0 based index value of the column.
     * @param rowIndex 0 based row value of the column.
     * @return value of the particular cell.
     */
    @Override
    public long getLong(long columnIndex, long rowIndex){
        return nativeGetLong(nativePtr, columnIndex, rowIndex);
    }

    /**
     * Gets the value of the particular (boolean) cell.
     *
     * @param columnIndex 0 based index value of the cell column.
     * @param rowIndex 0 based index of the row.
     * @return value of the particular cell.
     */
    @Override
    public boolean getBoolean(long columnIndex, long rowIndex){
        return nativeGetBoolean(nativePtr, columnIndex, rowIndex);
    }

    /**
     * Gets the value of the particular (float) cell.
     *
     * @param columnIndex 0 based index value of the cell column.
     * @param rowIndex 0 based index of the row.
     * @return value of the particular cell.
     */
    @Override
    public float getFloat(long columnIndex, long rowIndex){
        return nativeGetFloat(nativePtr, columnIndex, rowIndex);
    }

    /**
     * Gets the value of the particular (double) cell.
     *
     * @param columnIndex 0 based index value of the cell column.
     * @param rowIndex 0 based index of the row.
     * @return value of the particular cell.
     */
    @Override
    public double getDouble(long columnIndex, long rowIndex){
        return nativeGetDouble(nativePtr, columnIndex, rowIndex);
    }

    /**
     * Gets the value of the particular (date) cell.
     *
     * @param columnIndex 0 based index value of the cell column.
     * @param rowIndex 0 based index of the row.
     * @return value of the particular cell.
     */
    @Override
    public Date getDate(long columnIndex, long rowIndex){
        return new Date(nativeGetDateTimeValue(nativePtr, columnIndex, rowIndex)*1000);
    }

    /**
     * Gets the value of a (string )cell.
     *
     * @param columnIndex 0 based index value of the column.
     * @param rowIndex 0 based index of the row.
     * @return value of the particular cell.
     */
    @Override
    public String getString(long columnIndex, long rowIndex){
        return nativeGetString(nativePtr, columnIndex, rowIndex);
    }

    /**
     * Gets the  value of a (binary) cell.
     *
     * @param columnIndex 0 based index value of the cell column.
     * @param rowIndex 0 based index value of the cell row.
     * @return value of the particular cell.
     */
    /*
    @Override
    public ByteBuffer getBinaryByteBuffer(long columnIndex, long rowIndex){
        return nativeGetBinary(nativePtr, columnIndex, rowIndex);
    }

    protected native ByteBuffer nativeGetBinary(long nativeViewPtr, long columnIndex, long rowIndex);
*/

    @Override
    public byte[] getBinaryByteArray(long columnIndex, long rowIndex){
        return nativeGetByteArray(nativePtr, columnIndex, rowIndex);
    }

    @Override
    public RealmFieldType getMixedType(long columnIndex, long rowIndex) {
        return RealmFieldType.fromNativeValue(nativeGetMixedType(nativePtr, columnIndex, rowIndex));
    }

    @Override
    public Mixed getMixed(long columnIndex, long rowIndex){
        return nativeGetMixed(nativePtr, columnIndex, rowIndex);
    }

    public long getLink(long columnIndex, long rowIndex){
        return nativeGetLink(nativePtr, columnIndex, rowIndex);
    }

    @Override
    public Table getSubtable(long columnIndex, long rowIndex) {
        // Execute the disposal of abandoned realm objects each time a new realm object is created
        context.executeDelayedDisposal();
        long nativeSubtablePtr = nativeGetSubtable(nativePtr, columnIndex, rowIndex);
        try {
            // Copy context reference from parent
            return new Table(context, this.parent, nativeSubtablePtr);
        }
        catch (RuntimeException e) {
            Table.nativeClose(nativeSubtablePtr);
            throw e;
        }
    }

    @Override
    public long getSubtableSize(long columnIndex, long rowIndex) {
        return nativeGetSubtableSize(nativePtr, columnIndex, rowIndex);
    }

    @Override
    public void clearSubtable(long columnIndex, long rowIndex) {
        if (parent.isImmutable()) throwImmutable();
        nativeClearSubtable(nativePtr, columnIndex, rowIndex);
    }

    // Methods for setting values.

    /**
     * Sets the value for a particular (integer) cell.
     *
     * @param columnIndex column index of the cell.
     * @param rowIndex row index of the cell.
     * @param value the value.
     */
    @Override
    public void setLong(long columnIndex, long rowIndex, long value){
        if (parent.isImmutable()) throwImmutable();
        nativeSetLong(nativePtr, columnIndex, rowIndex, value);
    }

    /**
     * Sets the value for a particular (boolean) cell.
     *
     * @param columnIndex column index of the cell.
     * @param rowIndex row index of the cell.
     * @param value the value.
     */
    @Override
    public void setBoolean(long columnIndex, long rowIndex, boolean value){
        if (parent.isImmutable()) throwImmutable();
        nativeSetBoolean(nativePtr, columnIndex, rowIndex, value);
    }

    /**
     * Sets the value for a particular (float) cell.
     *
     * @param columnIndex column index of the cell.
     * @param rowIndex row index of the cell.
     * @param value the value.
     */
    @Override
    public void setFloat(long columnIndex, long rowIndex, float value){
        if (parent.isImmutable()) throwImmutable();
        nativeSetFloat(nativePtr, columnIndex, rowIndex, value);
    }

    /**
     * Sets the value for a particular (double) cell.
     *
     * @param columnIndex column index of the cell.
     * @param rowIndex row index of the cell.
     * @param value the value.
     */
    @Override
    public void setDouble(long columnIndex, long rowIndex, double value){
        if (parent.isImmutable()) throwImmutable();
        nativeSetDouble(nativePtr, columnIndex, rowIndex, value);
    }

    /**
     * Sets the value for a particular (date) cell.
     *
     * @param columnIndex column index of the cell.
     * @param rowIndex row index of the cell.
     * @param value the value.
     */
    @Override
    public void setDate(long columnIndex, long rowIndex, Date value){
        if (parent.isImmutable()) throwImmutable();
        nativeSetDateTimeValue(nativePtr, columnIndex, rowIndex, value.getTime()/1000);
    }

    /**
     * Sets the value for a particular (sting) cell.
     *
     * @param columnIndex column index of the.
     * @param rowIndex row index of the cell.
     * @param value the value.
     */
    @Override
    public void setString(long columnIndex, long rowIndex, String value){
        if (parent.isImmutable()) throwImmutable();
        nativeSetString(nativePtr, columnIndex, rowIndex, value);
    }

    /**
     * Sets the value for a particular (binary) cell.
     *
     * @param columnIndex column index of the cell.
     * @param rowIndex row index of the cell.
     * @param data the value.
     */
    /*
    @Override
    public void setBinaryByteBuffer(long columnIndex, long rowIndex, ByteBuffer data){
        if (immutable) throwImmutable();
        nativeSetBinary(nativePtr, columnIndex, rowIndex, data);
    }

    protected native void nativeSetBinary(long nativeViewPtr, long columnIndex, long rowIndex, ByteBuffer data);
    */

    @Override
    public void setBinaryByteArray(long columnIndex, long rowIndex, byte[] data){
        if (parent.isImmutable()) throwImmutable();
        nativeSetByteArray(nativePtr, columnIndex, rowIndex, data);
    }

    /**
     * Sets the value for a particular (mixed typed) cell.
     *
     * @param columnIndex column index of the cell.
     * @param rowIndex row index of the cell.
     * @param data the value.
     */
    @Override
    public void setMixed(long columnIndex, long rowIndex, Mixed data){
        if (parent.isImmutable()) throwImmutable();
        nativeSetMixed(nativePtr, columnIndex, rowIndex, data);
    }

    public void setLink(long columnIndex, long rowIndex, long value){
        if (parent.isImmutable()) throwImmutable();
        nativeSetLink(nativePtr, columnIndex, rowIndex, value);
    }

    public boolean isNullLink(long columnIndex, long rowIndex) {
        return nativeIsNullLink(nativePtr, columnIndex, rowIndex);
    }

    public void nullifyLink(long columnIndex, long rowIndex) {
        nativeNullifyLink(nativePtr, columnIndex, rowIndex);
    }

    // Methods for deleting.
    @Override
    public void clear(){
        if (parent.isImmutable()) throwImmutable();
        nativeClear(nativePtr);
    }

    /**
     * Removes a particular row identified by the index from the tableview.
     * The corresponding row of the underlying table also get deleted.
     *
     * @param rowIndex the row index.
     */
    @Override
    public void remove(long rowIndex){
        if (parent.isImmutable()) throwImmutable();
        nativeRemoveRow(nativePtr, rowIndex);
    }

    @Override
    public void removeLast() {
        if (parent.isImmutable()) throwImmutable();
        if (!isEmpty()) {
            nativeRemoveRow(nativePtr, size() - 1);
        }
    }

    // Search for first match
    @Override
    public long findFirstLong(long columnIndex, long value){
        return nativeFindFirstInt(nativePtr, columnIndex, value);
    }

    @Override
    public long findFirstBoolean(long columnIndex, boolean value) {
        return nativeFindFirstBool(nativePtr, columnIndex, value);
    }

    @Override
    public long findFirstFloat(long columnIndex, float value) {
        return nativeFindFirstFloat(nativePtr, columnIndex, value);
    }

    @Override
    public long findFirstDouble(long columnIndex, double value) {
        return nativeFindFirstDouble(nativePtr, columnIndex, value);
    }

    @Override
    public long findFirstDate(long columnIndex, Date date) {
        return nativeFindFirstDate(nativePtr, columnIndex, date.getTime()/1000);
    }

    @Override
    public long findFirstString(long columnIndex, String value){
        return nativeFindFirstString(nativePtr, columnIndex, value);
    }

    // Search for all matches

    // TODO..
    @Override
    public long lowerBoundLong(long columnIndex, long value) {
        throw new RuntimeException("Not implemented yet");
    }

    // TODO..
    @Override
    public long upperBoundLong(long columnIndex, long value) {
        throw new RuntimeException("Not implemented yet");
    }

    @Override
    public TableView findAllLong(long columnIndex, long value){
        // Execute the disposal of abandoned realm objects each time a new realm object is created
        context.executeDelayedDisposal();
        long nativeViewPtr = nativeFindAllInt(nativePtr, columnIndex, value);
        try { 
            return new TableView(this.context, this.parent, nativeViewPtr);
        } catch (RuntimeException e) {
            TableView.nativeClose(nativeViewPtr);
            throw e;
        }
    }

    @Override
    public TableView findAllBoolean(long columnIndex, boolean value) {
        // Execute the disposal of abandoned realm objects each time a new realm object is created
        context.executeDelayedDisposal();
        long nativeViewPtr = nativeFindAllBool(nativePtr, columnIndex, value);
        try { 
            return new TableView(this.context, this.parent, nativeViewPtr);
        } catch (RuntimeException e) {
            TableView.nativeClose(nativeViewPtr);
            throw e;
        }  
    }

    @Override
    public TableView findAllFloat(long columnIndex, float value) {
        // Execute the disposal of abandoned realm objects each time a new realm object is created
        context.executeDelayedDisposal();
        long nativeViewPtr = nativeFindAllFloat(nativePtr, columnIndex, value);
        try { 
            return new TableView(this.context, this.parent, nativeViewPtr);
        } catch (RuntimeException e) {
            TableView.nativeClose(nativeViewPtr);
            throw e;
        }  
    }

    @Override
    public TableView findAllDouble(long columnIndex, double value) {
        // Execute the disposal of abandoned realm objects each time a new realm object is created
        context.executeDelayedDisposal();
        long nativeViewPtr = nativeFindAllDouble(nativePtr, columnIndex, value);
        try { 
            return new TableView(this.context, this.parent, nativeViewPtr);
        } catch (RuntimeException e) {
            TableView.nativeClose(nativeViewPtr);
            throw e;
        }   
    }

    @Override
    public TableView findAllDate(long columnIndex, Date date) {
        // Execute the disposal of abandoned realm objects each time a new realm object is created
        context.executeDelayedDisposal();
        long nativeViewPtr = nativeFindAllDate(nativePtr, columnIndex, date.getTime()/1000);
        try { 
            return new TableView(this.context, this.parent, nativeViewPtr);
        } catch (RuntimeException e) {
            TableView.nativeClose(nativeViewPtr);
            throw e;
        }  
    }

    @Override
    public TableView findAllString(long columnIndex, String value){
        // Execute the disposal of abandoned realm objects each time a new realm object is created
        context.executeDelayedDisposal();
        long nativeViewPtr = nativeFindAllString(nativePtr, columnIndex, value);
        try { 
            return new TableView(this.context, this.parent, nativeViewPtr);
        } catch (RuntimeException e) {
            TableView.nativeClose(nativeViewPtr);
            throw e;
        }
    }

    //
    // Integer Aggregates
    //

    /**
     * Calculate the sum of the values in a particular column of this tableview.
     *
     * Note: the type of the column marked by the columnIndex has to be of type RealmFieldType.INTEGER.
     *
     * @param columnIndex column index.
     * @return the sum of the values in the column.
     */
    @Override
    public long sumLong(long columnIndex){
        return nativeSumInt(nativePtr, columnIndex);
    }

    /**
     * Returns the maximum value of the cells in a column.
     *
     * Note: for this method to work the Type of the column identified by the columnIndex has to be
     * RealmFieldType.INTEGER.
     *
     * @param columnIndex column index.
     * @return the maximum value.
     */
    @Override
    public Long maximumLong(long columnIndex){
        return nativeMaximumInt(nativePtr, columnIndex);
    }

    /**
     * Returns the minimum value of the cells in a column.
     *
     * Note: for this method to work the Type of the column identified by the columnIndex has to be
     * RealmFieldType.INTEGER.
     *
     * @param columnIndex column index.
     * @return the minimum value.
     */
    @Override
    public Long minimumLong(long columnIndex){
        return nativeMinimumInt(nativePtr, columnIndex);
    }

    @Override
    public double averageLong(long columnIndex) {
        return nativeAverageInt(nativePtr, columnIndex);
    }

    // Float aggregates

    @Override
    public double sumFloat(long columnIndex){
        return nativeSumFloat(nativePtr, columnIndex);
    }

    @Override
    public Float maximumFloat(long columnIndex){
        return nativeMaximumFloat(nativePtr, columnIndex);
    }

    @Override
    public Float minimumFloat(long columnIndex){
        return nativeMinimumFloat(nativePtr, columnIndex);
    }

    @Override
    public double averageFloat(long columnIndex) {
        return nativeAverageFloat(nativePtr, columnIndex);
    }

    // Double aggregates

    @Override
    public double sumDouble(long columnIndex){
        return nativeSumDouble(nativePtr, columnIndex);
    }

    @Override
    public Double maximumDouble(long columnIndex){
        return nativeMaximumDouble(nativePtr, columnIndex);
    }


    @Override
    public Double minimumDouble(long columnIndex){
        return nativeMinimumDouble(nativePtr, columnIndex);
    }

    @Override
    public double averageDouble(long columnIndex) {
        return nativeAverageDouble(nativePtr, columnIndex);
    }

    // Date aggregates

    @Override
    public Date maximumDate(long columnIndex) {
        Long result = nativeMaximumDate(nativePtr, columnIndex);
        if (result == null) {
            return null;
        }
        return new Date(result * 1000);
    }

    @Override
    public Date minimumDate(long columnIndex) {
        Long result = nativeMinimumDate(nativePtr, columnIndex);
        if (result == null) {
            return null;
        }
        return new Date(result * 1000);
    }

    // Sorting
    public void sort(long columnIndex, Sort sortOrder) {
        // Don't check for immutable. Sorting does not modify original table
        nativeSort(nativePtr, columnIndex, sortOrder.getValue());
    }

    public void sort(long columnIndex) {
        // Don't check for immutable. Sorting does not modify original table
        nativeSort(nativePtr, columnIndex, true);
    }

    public void sort(List<Long> columnIndices, Sort[] sortOrders) {
        long indices[] = new long[columnIndices.size()];
        for (int i = 0; i < columnIndices.size(); i++) {
            indices[i] = columnIndices.get(i);
        }
        boolean nativeSortOrder[] = TableQuery.getNativeSortOrderValues(sortOrders);
        nativeSortMulti(nativePtr, indices, nativeSortOrder);
    }

    @Override
    public String toJson() {
        return nativeToJson(nativePtr);
    }

    @Override
    public String toString() {
        return nativeToString(nativePtr, 500);
    }

    @Override
    public String toString(long maxRows) {
        return nativeToString(nativePtr, maxRows);
    }

    @Override
    public String rowToString(long rowIndex) {
        return nativeRowToString(nativePtr, rowIndex);
    }

    @Override
    public TableQuery where() {
        // Execute the disposal of abandoned realm objects each time a new realm object is created
        this.context.executeDelayedDisposal();
        long nativeQueryPtr = nativeWhere(nativePtr);
        try {
            return new TableQuery(this.context, this.parent, nativeQueryPtr, this);
        } catch (RuntimeException e) {
            TableQuery.nativeClose(nativeQueryPtr);
            throw e;
        }
    }

    /**
     * Finds a row in the parent table with the given {@code rowIndex}
     *
     * @param rowIndex the index of the row.
     * @return the row index or -1 for not found.
     */
    @Override
    public long sourceRowIndex(long rowIndex) {
        return nativeFindBySourceNdx(nativePtr, rowIndex);
    }


    private void throwImmutable() {
        throw new IllegalStateException("Mutable method call during read transaction.");
    }

    protected long nativePtr;
    protected final Table parent;
    private final Context context;

    @Override
    public long count(long columnIndex, String value) {
        // TODO: implement
        throw new RuntimeException("Not implemented yet.");
    }

    @Override
    public long getVersion() {
        return version;
    }

    @Override
    public Table pivot(long stringCol, long intCol, PivotType pivotType){
        if (! this.getColumnType(stringCol).equals(RealmFieldType.STRING ))
            throw new UnsupportedOperationException("Group by column must be of type String");
        if (! this.getColumnType(intCol).equals(RealmFieldType.INTEGER ))
            throw new UnsupportedOperationException("Aggregation column must be of type Int");
        Table result = new Table();
        nativePivot(nativePtr, stringCol, intCol, pivotType.value, result.nativePtr);
        return result;
   }

    /**
     * Removes rows that are duplicated with respect to the column set passed as argument.
     * If two rows are indentical (for the given set of distinct-columns), then the last row is
     * removed unless sorted, in which case the first object is returned.
     *
     * @param columnIndex the column index.
     * @throws IllegalArgumentException if the type of the column is unsupported.
     * @throws UnsupportedOperationException if a column is not indexed.
     */
    public void distinct(long columnIndex) {
        // Execute the disposal of abandoned realm objects each time a new realm object is created
        this.context.executeDelayedDisposal();
        nativeDistinct(nativePtr, columnIndex);
    }

    /**
     * If two rows are indentical (for the given set of distinct-columns), then the last row is
     * removed unless sorted, in which case the first object is returned.
     * Each time distinct() gets called, it will first fetch the full original TableView contents
     * and then apply distinct() on that, invalidating previous distinct().
     *
     * @param columnIndexes the column indexes.
     * @throws IllegalArgumentException if a column is unsupported type, or is not indexed.
     */
    public void distinct(List<Long> columnIndexes) {
        // Execute the disposal of abandoned realm objects each time a new realm object is created
        this.context.executeDelayedDisposal();
        long[] indexes = new long[columnIndexes.size()];
        for (int i = 0; i < columnIndexes.size(); i++) {
            indexes[i] = columnIndexes.get(i).longValue();
        }
        nativeDistinctMulti(nativePtr, indexes);
    }

    @Override
    public long syncIfNeeded() {
        version = nativeSyncIfNeeded(nativePtr);
        return version;
    }

    static native void nativeClose(long nativeViewPtr);
    private native long nativeSize(long nativeViewPtr);
    private native long nativeGetSourceRowIndex(long nativeViewPtr, long rowIndex);
    private native long nativeGetColumnCount(long nativeViewPtr);
    private native String nativeGetColumnName(long nativeViewPtr, long columnIndex);
    private native long nativeGetColumnIndex(long nativeViewPtr, String columnName);
    private native int nativeGetColumnType(long nativeViewPtr, long columnIndex);
    private native long nativeGetLong(long nativeViewPtr, long columnIndex, long rowIndex);
    private native boolean nativeGetBoolean(long nativeViewPtr, long columnIndex, long rowIndex);
    private native float nativeGetFloat(long nativeViewPtr, long columnIndex, long rowIndex);
    private native double nativeGetDouble(long nativeViewPtr, long columnIndex, long rowIndex);
    private native long nativeGetDateTimeValue(long nativeViewPtr, long columnIndex, long rowIndex);
    private native String nativeGetString(long nativeViewPtr, long columnIndex, long rowIndex);
    private native byte[] nativeGetByteArray(long nativePtr, long columnIndex, long rowIndex);
    private native int nativeGetMixedType(long nativeViewPtr, long columnIndex, long rowIndex);
    private native Mixed nativeGetMixed(long nativeViewPtr, long columnIndex, long rowIndex);
    private native long nativeGetLink(long nativeViewPtr, long columnIndex, long rowIndex);
    private native long nativeGetSubtable(long nativeViewPtr, long columnIndex, long rowIndex);
    private native long nativeGetSubtableSize(long nativeTablePtr, long columnIndex, long rowIndex);
    private native void nativeClearSubtable(long nativeTablePtr, long columnIndex, long rowIndex);
    private native void nativeSetLong(long nativeViewPtr, long columnIndex, long rowIndex, long value);
    private native void nativeSetBoolean(long nativeViewPtr, long columnIndex, long rowIndex, boolean value);
    private native void nativeSetFloat(long nativeViewPtr, long columnIndex, long rowIndex, float value);
    private native void nativeSetDouble(long nativeViewPtr, long columnIndex, long rowIndex, double value);
    private native void nativeSetDateTimeValue(long nativePtr, long columnIndex, long rowIndex, long dateTimeValue);
    private native void nativeSetString(long nativeViewPtr, long columnIndex, long rowIndex, String value);
    private native void nativeSetByteArray(long nativePtr, long columnIndex, long rowIndex, byte[] data);
    private native void nativeSetMixed(long nativeViewPtr, long columnIndex, long rowIndex, Mixed value);
    private native void nativeSetLink(long nativeViewPtr, long columnIndex, long rowIndex, long value);
    private native boolean nativeIsNullLink(long nativePtr, long columnIndex, long rowIndex);
    private native void nativeNullifyLink(long nativePtr, long columnIndex, long rowIndex);
    private native void nativeClear(long nativeViewPtr);
    private native void nativeRemoveRow(long nativeViewPtr, long rowIndex);
    private native long nativeFindFirstInt(long nativeTableViewPtr, long columnIndex, long value);
    private native long nativeFindFirstBool(long nativePtr, long columnIndex, boolean value);
    private native long nativeFindFirstFloat(long nativePtr, long columnIndex, float value);
    private native long nativeFindFirstDouble(long nativePtr, long columnIndex, double value);
    private native long nativeFindFirstDate(long nativeTablePtr, long columnIndex, long dateTimeValue);
    private native long nativeFindFirstString(long nativePtr, long columnIndex, String value);
    private native long nativeFindAllInt(long nativePtr, long columnIndex, long value);
    private native long nativeFindAllBool(long nativePtr, long columnIndex, boolean value);
    private native long nativeFindAllFloat(long nativePtr, long columnIndex, float value);
    private native long nativeFindAllDouble(long nativePtr, long columnIndex, double value);
    private native long nativeFindAllDate(long nativePtr, long columnIndex, long dateTimeValue);
    private native long nativeFindBySourceNdx(long nativePtr, long rowIndex);
    private native long nativeSumInt(long nativeViewPtr, long columnIndex);
    private native long nativeFindAllString(long nativePtr, long columnIndex, String value);
    private native Long nativeMaximumInt(long nativeViewPtr, long columnIndex);
    private native Long nativeMinimumInt(long nativeViewPtr, long columnIndex);
    private native double nativeAverageInt(long nativePtr, long columnIndex);
    private native double nativeSumFloat(long nativeViewPtr, long columnIndex);
    private native Float nativeMaximumFloat(long nativeViewPtr, long columnIndex);
    private native Float nativeMinimumFloat(long nativeViewPtr, long columnIndex);
    private native double nativeAverageFloat(long nativePtr, long columnIndex);
    private native double nativeSumDouble(long nativeViewPtr, long columnIndex);
    private native Double nativeMaximumDouble(long nativeViewPtr, long columnIndex);
    private native Double nativeMinimumDouble(long nativeViewPtr, long columnIndex);
    private native double nativeAverageDouble(long nativePtr, long columnIndex);
    private native Long nativeMaximumDate(long nativePtr, long columnIndex);
    private native Long nativeMinimumDate(long nativePtr, long columnIndex);
    private native void nativeSort(long nativeTableViewPtr, long columnIndex, boolean sortOrder);
    private native void nativeSortMulti(long nativeTableViewPtr, long columnIndices[], boolean ascending[]);
    private native long createNativeTableView(Table table, long nativeTablePtr);
    private native String nativeToJson(long nativeViewPtr);
    private native String nativeToString(long nativeTablePtr, long maxRows);
    private native String nativeRowToString(long nativeTablePtr, long rowIndex);
    private native long nativeWhere(long nativeViewPtr);
    private native void nativePivot(long nativeTablePtr, long stringCol, long intCol, int pivotType, long result);
    private native long nativeDistinct(long nativeViewPtr, long columnIndex);
<<<<<<< HEAD
    private native long nativeSyncIfNeeded(long nativeTablePtr);
=======
    private native long nativeDistinctMulti(long nativeViewPtr, long[] columnIndexes);
    private native long nativeSync(long nativeTablePtr);
>>>>>>> 3527a618
}<|MERGE_RESOLUTION|>--- conflicted
+++ resolved
@@ -904,10 +904,7 @@
     private native long nativeWhere(long nativeViewPtr);
     private native void nativePivot(long nativeTablePtr, long stringCol, long intCol, int pivotType, long result);
     private native long nativeDistinct(long nativeViewPtr, long columnIndex);
-<<<<<<< HEAD
     private native long nativeSyncIfNeeded(long nativeTablePtr);
-=======
     private native long nativeDistinctMulti(long nativeViewPtr, long[] columnIndexes);
     private native long nativeSync(long nativeTablePtr);
->>>>>>> 3527a618
 }