/*
 * Copyright 2014 Realm Inc.
 *
 * Licensed under the Apache License, Version 2.0 (the "License");
 * you may not use this file except in compliance with the License.
 * You may obtain a copy of the License at
 *
 * http://www.apache.org/licenses/LICENSE-2.0
 *
 * Unless required by applicable law or agreed to in writing, software
 * distributed under the License is distributed on an "AS IS" BASIS,
 * WITHOUT WARRANTIES OR CONDITIONS OF ANY KIND, either express or implied.
 * See the License for the specific language governing permissions and
 * limitations under the License.
 */

package io.realm.internal;

import java.io.Closeable;
import java.util.Date;
import java.util.List;

import io.realm.RealmFieldType;
import io.realm.Sort;
import io.realm.internal.log.RealmLog;

/**
 * This class represents a view of a particular table. We can think of a tableview as a subset of a table. It contains
 * less than or equal to the number of entries of a table. A table view is often a result of a query.
 *
 * The view doesn't copy data from the table, but contains merely a list of row-references into the original table
 * with the real data.
 */
public class TableView implements TableOrView, Closeable {
    private static final boolean DEBUG = false; //true;
    // Don't convert this into local variable and don't remove this.
    // Core requests TableView to hold the Query reference.
    @SuppressWarnings({"unused"})
    private final TableQuery query; // the query which created this TableView

    /**
     * Creates a TableView. This constructor is used if the TableView is created from a table.
     *
     * @param context
     * @param parent
     * @param nativePtr
     */
    protected TableView(Context context, Table parent, long nativePtr) {
        this.context = context;
        this.parent = parent;
        this.nativePtr = nativePtr;
        this.query = null;
    }

    /**
     * Creates a TableView with already created Java TableView Object and a native native TableView object reference.
     * The method is not supposed to be called by the user of the db. The method is for internal use only.
     *
     * @param context
     * @param parent A table.
     * @param nativePtr pointer to table view.
     * @param query a reference to the query which the table view is based.
     */
    protected TableView(Context context, Table parent, long nativePtr, TableQuery query) {
        this.context = context;
        this.parent = parent;
        this.nativePtr = nativePtr;
        this.query = query;
    }

    @Override
    public Table getTable() {
        return parent;
    }

    @Override
    public void close() {
        synchronized (context) {
            if (nativePtr != 0) {
                nativeClose(nativePtr);
                
                if (DEBUG) {
                    RealmLog.d("==== TableView CLOSE, ptr= " + nativePtr);
                }
                nativePtr = 0;
            } 
        }
    }

    @Override
    protected void finalize() {
        synchronized (context) {
            if (nativePtr != 0) {
                context.asyncDisposeTableView(nativePtr);
                nativePtr = 0; // Set to 0 if finalize is called before close() for some reason
            }
        }
    }

    /**
     * Checks whether this table is empty or not.
     *
     * @return {@code true} if empty, otherwise {@code false}.
     */
    @Override
    public boolean isEmpty(){
        return size() == 0;
    }

    /**
     * Gets the number of entries/rows of this table.
     *
     * @return the number of rows.
     */
    @Override
    public long size() {
        return nativeSize(nativePtr);
    }

    /**
     * Returns the index of the row in the source table.
     *
     * @param rowIndex row index in the TableView.
     * @return the translated row number in the source table.
     */
    public long getSourceRowIndex(long rowIndex) {
        return nativeGetSourceRowIndex(nativePtr, rowIndex);
    }

    /**
     * Returns the number of columns in the table.
     *
     * @return the number of columns.
     */
    @Override
    public long getColumnCount() {
        return nativeGetColumnCount(nativePtr);
    }

    /**
     * Returns the name of a column identified by columnIndex. Notice that the index is zero based.
     *
     * @param columnIndex the column index.
     * @return the name of the column.
     */
    @Override
    public String getColumnName(long columnIndex) {
        return nativeGetColumnName(nativePtr, columnIndex);
    }

    /**
     * Returns the 0-based index of a column based on the name.
     *
     * @param columnName column name.
     * @return the index, {@code -1} if not found.
     */
    @Override
    public long getColumnIndex(String columnName) {
        if (columnName == null)
            throw new IllegalArgumentException("Column name can not be null.");
        return nativeGetColumnIndex(nativePtr, columnName);
    }

    /**
     * Gets the type of a column identified by the columnIndex.
     *
     * @param columnIndex index of the column.
     * @return type of the particular column.
     */
    @Override
    public RealmFieldType getColumnType(long columnIndex) {
        return RealmFieldType.fromNativeValue(nativeGetColumnType(nativePtr, columnIndex));
    }

    /**
     * Gets the value of the particular (integer) cell.
     *
     * @param columnIndex 0 based index value of the column.
     * @param rowIndex 0 based row value of the column.
     * @return value of the particular cell.
     */
    @Override
    public long getLong(long columnIndex, long rowIndex){
        return nativeGetLong(nativePtr, columnIndex, rowIndex);
    }

    /**
     * Gets the value of the particular (boolean) cell.
     *
     * @param columnIndex 0 based index value of the cell column.
     * @param rowIndex 0 based index of the row.
     * @return value of the particular cell.
     */
    @Override
    public boolean getBoolean(long columnIndex, long rowIndex){
        return nativeGetBoolean(nativePtr, columnIndex, rowIndex);
    }

    /**
     * Gets the value of the particular (float) cell.
     *
     * @param columnIndex 0 based index value of the cell column.
     * @param rowIndex 0 based index of the row.
     * @return value of the particular cell.
     */
    @Override
    public float getFloat(long columnIndex, long rowIndex){
        return nativeGetFloat(nativePtr, columnIndex, rowIndex);
    }

    /**
     * Gets the value of the particular (double) cell.
     *
     * @param columnIndex 0 based index value of the cell column.
     * @param rowIndex 0 based index of the row.
     * @return value of the particular cell.
     */
    @Override
    public double getDouble(long columnIndex, long rowIndex){
        return nativeGetDouble(nativePtr, columnIndex, rowIndex);
    }

    /**
     * Gets the value of the particular (date) cell.
     *
     * @param columnIndex 0 based index value of the cell column.
     * @param rowIndex 0 based index of the row.
     * @return value of the particular cell.
     */
    @Override
    public Date getDate(long columnIndex, long rowIndex){
        return new Date(nativeGetDateTimeValue(nativePtr, columnIndex, rowIndex)*1000);
    }

    /**
     * Gets the value of a (string )cell.
     *
     * @param columnIndex 0 based index value of the column.
     * @param rowIndex 0 based index of the row.
     * @return value of the particular cell.
     */
    @Override
    public String getString(long columnIndex, long rowIndex){
        return nativeGetString(nativePtr, columnIndex, rowIndex);
    }

    /**
     * Gets the  value of a (binary) cell.
     *
     * @param columnIndex 0 based index value of the cell column.
     * @param rowIndex 0 based index value of the cell row.
     * @return value of the particular cell.
     */
    /*
    @Override
    public ByteBuffer getBinaryByteBuffer(long columnIndex, long rowIndex){
        return nativeGetBinary(nativePtr, columnIndex, rowIndex);
    }

    protected native ByteBuffer nativeGetBinary(long nativeViewPtr, long columnIndex, long rowIndex);
*/

    @Override
    public byte[] getBinaryByteArray(long columnIndex, long rowIndex){
        return nativeGetByteArray(nativePtr, columnIndex, rowIndex);
    }

    @Override
    public RealmFieldType getMixedType(long columnIndex, long rowIndex) {
        return RealmFieldType.fromNativeValue(nativeGetMixedType(nativePtr, columnIndex, rowIndex));
    }

    @Override
    public Mixed getMixed(long columnIndex, long rowIndex){
        return nativeGetMixed(nativePtr, columnIndex, rowIndex);
    }

    public long getLink(long columnIndex, long rowIndex){
        return nativeGetLink(nativePtr, columnIndex, rowIndex);
    }

    @Override
    public Table getSubtable(long columnIndex, long rowIndex) {
        // Execute the disposal of abandoned realm objects each time a new realm object is created
        context.executeDelayedDisposal();
        long nativeSubtablePtr = nativeGetSubtable(nativePtr, columnIndex, rowIndex);
        try {
            // Copy context reference from parent
            return new Table(context, this.parent, nativeSubtablePtr);
        }
        catch (RuntimeException e) {
            Table.nativeClose(nativeSubtablePtr);
            throw e;
        }
    }

    @Override
    public long getSubtableSize(long columnIndex, long rowIndex) {
        return nativeGetSubtableSize(nativePtr, columnIndex, rowIndex);
    }

    @Override
    public void clearSubtable(long columnIndex, long rowIndex) {
        if (parent.isImmutable()) throwImmutable();
        nativeClearSubtable(nativePtr, columnIndex, rowIndex);
    }

    // Methods for setting values.

    /**
     * Sets the value for a particular (integer) cell.
     *
     * @param columnIndex column index of the cell.
     * @param rowIndex row index of the cell.
     * @param value the value.
     */
    @Override
    public void setLong(long columnIndex, long rowIndex, long value){
        if (parent.isImmutable()) throwImmutable();
        nativeSetLong(nativePtr, columnIndex, rowIndex, value);
    }

    /**
     * Sets the value for a particular (boolean) cell.
     *
     * @param columnIndex column index of the cell.
     * @param rowIndex row index of the cell.
     * @param value the value.
     */
    @Override
    public void setBoolean(long columnIndex, long rowIndex, boolean value){
        if (parent.isImmutable()) throwImmutable();
        nativeSetBoolean(nativePtr, columnIndex, rowIndex, value);
    }

    /**
     * Sets the value for a particular (float) cell.
     *
     * @param columnIndex column index of the cell.
     * @param rowIndex row index of the cell.
     * @param value the value.
     */
    @Override
    public void setFloat(long columnIndex, long rowIndex, float value){
        if (parent.isImmutable()) throwImmutable();
        nativeSetFloat(nativePtr, columnIndex, rowIndex, value);
    }

    /**
     * Sets the value for a particular (double) cell.
     *
     * @param columnIndex column index of the cell.
     * @param rowIndex row index of the cell.
     * @param value the value.
     */
    @Override
    public void setDouble(long columnIndex, long rowIndex, double value){
        if (parent.isImmutable()) throwImmutable();
        nativeSetDouble(nativePtr, columnIndex, rowIndex, value);
    }

    /**
     * Sets the value for a particular (date) cell.
     *
     * @param columnIndex column index of the cell.
     * @param rowIndex row index of the cell.
     * @param value the value.
     */
    @Override
    public void setDate(long columnIndex, long rowIndex, Date value){
        if (parent.isImmutable()) throwImmutable();
        nativeSetDateTimeValue(nativePtr, columnIndex, rowIndex, value.getTime()/1000);
    }

    /**
     * Sets the value for a particular (sting) cell.
     *
     * @param columnIndex column index of the.
     * @param rowIndex row index of the cell.
     * @param value the value.
     */
    @Override
    public void setString(long columnIndex, long rowIndex, String value){
        if (parent.isImmutable()) throwImmutable();
        nativeSetString(nativePtr, columnIndex, rowIndex, value);
    }

    /**
     * Sets the value for a particular (binary) cell.
     *
     * @param columnIndex column index of the cell.
     * @param rowIndex row index of the cell.
     * @param data the value.
     */
    /*
    @Override
    public void setBinaryByteBuffer(long columnIndex, long rowIndex, ByteBuffer data){
        if (immutable) throwImmutable();
        nativeSetBinary(nativePtr, columnIndex, rowIndex, data);
    }

    protected native void nativeSetBinary(long nativeViewPtr, long columnIndex, long rowIndex, ByteBuffer data);
    */

    @Override
    public void setBinaryByteArray(long columnIndex, long rowIndex, byte[] data){
        if (parent.isImmutable()) throwImmutable();
        nativeSetByteArray(nativePtr, columnIndex, rowIndex, data);
    }

    /**
     * Sets the value for a particular (mixed typed) cell.
     *
     * @param columnIndex column index of the cell.
     * @param rowIndex row index of the cell.
     * @param data the value.
     */
    @Override
    public void setMixed(long columnIndex, long rowIndex, Mixed data){
        if (parent.isImmutable()) throwImmutable();
        nativeSetMixed(nativePtr, columnIndex, rowIndex, data);
    }

    public void setLink(long columnIndex, long rowIndex, long value){
        if (parent.isImmutable()) throwImmutable();
        nativeSetLink(nativePtr, columnIndex, rowIndex, value);
    }

    public boolean isNullLink(long columnIndex, long rowIndex) {
        return nativeIsNullLink(nativePtr, columnIndex, rowIndex);
    }

    public void nullifyLink(long columnIndex, long rowIndex) {
        nativeNullifyLink(nativePtr, columnIndex, rowIndex);
    }

    // Methods for deleting.
    @Override
    public void clear(){
        if (parent.isImmutable()) throwImmutable();
        nativeClear(nativePtr);
    }

    /**
     * Removes a particular row identified by the index from the tableview.
     * The corresponding row of the underlying table also get deleted.
     *
     * @param rowIndex the row index.
     */
    @Override
    public void remove(long rowIndex){
        if (parent.isImmutable()) throwImmutable();
        nativeRemoveRow(nativePtr, rowIndex);
    }

    @Override
    public void removeLast() {
        if (parent.isImmutable()) throwImmutable();
        if (!isEmpty()) {
            nativeRemoveRow(nativePtr, size() - 1);
        }
    }

    // Search for first match
    @Override
    public long findFirstLong(long columnIndex, long value){
        return nativeFindFirstInt(nativePtr, columnIndex, value);
    }

    @Override
    public long findFirstBoolean(long columnIndex, boolean value) {
        return nativeFindFirstBool(nativePtr, columnIndex, value);
    }

    @Override
    public long findFirstFloat(long columnIndex, float value) {
        return nativeFindFirstFloat(nativePtr, columnIndex, value);
    }

    @Override
    public long findFirstDouble(long columnIndex, double value) {
        return nativeFindFirstDouble(nativePtr, columnIndex, value);
    }

    @Override
    public long findFirstDate(long columnIndex, Date date) {
        return nativeFindFirstDate(nativePtr, columnIndex, date.getTime()/1000);
    }

    @Override
    public long findFirstString(long columnIndex, String value){
        return nativeFindFirstString(nativePtr, columnIndex, value);
    }

    // Search for all matches

    // TODO..
    @Override
    public long lowerBoundLong(long columnIndex, long value) {
        throw new RuntimeException("Not implemented yet");
    }

    // TODO..
    @Override
    public long upperBoundLong(long columnIndex, long value) {
        throw new RuntimeException("Not implemented yet");
    }

    @Override
    public TableView findAllLong(long columnIndex, long value){
        // Execute the disposal of abandoned realm objects each time a new realm object is created
        context.executeDelayedDisposal();
        long nativeViewPtr = nativeFindAllInt(nativePtr, columnIndex, value);
        try { 
            return new TableView(this.context, this.parent, nativeViewPtr);
        } catch (RuntimeException e) {
            TableView.nativeClose(nativeViewPtr);
            throw e;
        }
    }

    @Override
    public TableView findAllBoolean(long columnIndex, boolean value) {
        // Execute the disposal of abandoned realm objects each time a new realm object is created
        context.executeDelayedDisposal();
        long nativeViewPtr = nativeFindAllBool(nativePtr, columnIndex, value);
        try { 
            return new TableView(this.context, this.parent, nativeViewPtr);
        } catch (RuntimeException e) {
            TableView.nativeClose(nativeViewPtr);
            throw e;
        }  
    }

    @Override
    public TableView findAllFloat(long columnIndex, float value) {
        // Execute the disposal of abandoned realm objects each time a new realm object is created
        context.executeDelayedDisposal();
        long nativeViewPtr = nativeFindAllFloat(nativePtr, columnIndex, value);
        try { 
            return new TableView(this.context, this.parent, nativeViewPtr);
        } catch (RuntimeException e) {
            TableView.nativeClose(nativeViewPtr);
            throw e;
        }  
    }

    @Override
    public TableView findAllDouble(long columnIndex, double value) {
        // Execute the disposal of abandoned realm objects each time a new realm object is created
        context.executeDelayedDisposal();
        long nativeViewPtr = nativeFindAllDouble(nativePtr, columnIndex, value);
        try { 
            return new TableView(this.context, this.parent, nativeViewPtr);
        } catch (RuntimeException e) {
            TableView.nativeClose(nativeViewPtr);
            throw e;
        }   
    }

    @Override
    public TableView findAllDate(long columnIndex, Date date) {
        // Execute the disposal of abandoned realm objects each time a new realm object is created
        context.executeDelayedDisposal();
        long nativeViewPtr = nativeFindAllDate(nativePtr, columnIndex, date.getTime()/1000);
        try { 
            return new TableView(this.context, this.parent, nativeViewPtr);
        } catch (RuntimeException e) {
            TableView.nativeClose(nativeViewPtr);
            throw e;
        }  
    }

    @Override
    public TableView findAllString(long columnIndex, String value){
        // Execute the disposal of abandoned realm objects each time a new realm object is created
        context.executeDelayedDisposal();
        long nativeViewPtr = nativeFindAllString(nativePtr, columnIndex, value);
        try { 
            return new TableView(this.context, this.parent, nativeViewPtr);
        } catch (RuntimeException e) {
            TableView.nativeClose(nativeViewPtr);
            throw e;
        }
    }

    //
    // Integer Aggregates
    //

    /**
     * Calculate the sum of the values in a particular column of this tableview.
     *
     * Note: the type of the column marked by the columnIndex has to be of type RealmFieldType.INTEGER.
     *
     * @param columnIndex column index.
     * @return the sum of the values in the column.
     */
    @Override
    public long sumLong(long columnIndex){
        return nativeSumInt(nativePtr, columnIndex);
    }

    /**
     * Returns the maximum value of the cells in a column.
     *
     * Note: for this method to work the Type of the column identified by the columnIndex has to be
     * RealmFieldType.INTEGER.
     *
     * @param columnIndex column index.
     * @return the maximum value.
     */
    @Override
    public Long maximumLong(long columnIndex){
        return nativeMaximumInt(nativePtr, columnIndex);
    }

    /**
     * Returns the minimum value of the cells in a column.
     *
     * Note: for this method to work the Type of the column identified by the columnIndex has to be
     * RealmFieldType.INTEGER.
     *
     * @param columnIndex column index.
     * @return the minimum value.
     */
    @Override
    public Long minimumLong(long columnIndex){
        return nativeMinimumInt(nativePtr, columnIndex);
    }

    @Override
    public double averageLong(long columnIndex) {
        return nativeAverageInt(nativePtr, columnIndex);
    }

    // Float aggregates

    @Override
    public double sumFloat(long columnIndex){
        return nativeSumFloat(nativePtr, columnIndex);
    }

    @Override
    public Float maximumFloat(long columnIndex){
        return nativeMaximumFloat(nativePtr, columnIndex);
    }

    @Override
    public Float minimumFloat(long columnIndex){
        return nativeMinimumFloat(nativePtr, columnIndex);
    }

    @Override
    public double averageFloat(long columnIndex) {
        return nativeAverageFloat(nativePtr, columnIndex);
    }

    // Double aggregates

    @Override
    public double sumDouble(long columnIndex){
        return nativeSumDouble(nativePtr, columnIndex);
    }

    @Override
    public Double maximumDouble(long columnIndex){
        return nativeMaximumDouble(nativePtr, columnIndex);
    }


    @Override
    public Double minimumDouble(long columnIndex){
        return nativeMinimumDouble(nativePtr, columnIndex);
    }

    @Override
    public double averageDouble(long columnIndex) {
        return nativeAverageDouble(nativePtr, columnIndex);
    }

    // Date aggregates

    @Override
    public Date maximumDate(long columnIndex) {
        Long result = nativeMaximumDate(nativePtr, columnIndex);
        if (result == null) {
            return null;
        }
        return new Date(result * 1000);
    }

    @Override
    public Date minimumDate(long columnIndex) {
        Long result = nativeMinimumDate(nativePtr, columnIndex);
        if (result == null) {
            return null;
        }
        return new Date(result * 1000);
    }

    // Sorting
    public void sort(long columnIndex, Sort sortOrder) {
        // Don't check for immutable. Sorting does not modify original table
        nativeSort(nativePtr, columnIndex, sortOrder.getValue());
    }

    public void sort(long columnIndex) {
        // Don't check for immutable. Sorting does not modify original table
        nativeSort(nativePtr, columnIndex, true);
    }

    public void sort(List<Long> columnIndices, Sort[] sortOrders) {
        long indices[] = new long[columnIndices.size()];
        for (int i = 0; i < columnIndices.size(); i++) {
            indices[i] = columnIndices.get(i);
        }
        boolean nativeSortOrder[] = TableQuery.getNativeSortOrderValues(sortOrders);
        nativeSortMulti(nativePtr, indices, nativeSortOrder);
    }

    @Override
    public String toJson() {
        return nativeToJson(nativePtr);
    }

    @Override
    public String toString() {
        return nativeToString(nativePtr, 500);
    }

    @Override
    public String toString(long maxRows) {
        return nativeToString(nativePtr, maxRows);
    }

    @Override
    public String rowToString(long rowIndex) {
        return nativeRowToString(nativePtr, rowIndex);
    }

    @Override
    public TableQuery where() {
        // Execute the disposal of abandoned realm objects each time a new realm object is created
        this.context.executeDelayedDisposal();
        long nativeQueryPtr = nativeWhere(nativePtr);
        try {
            return new TableQuery(this.context, this.parent, nativeQueryPtr, this);
        } catch (RuntimeException e) {
            TableQuery.nativeClose(nativeQueryPtr);
            throw e;
        }
    }

    private void throwImmutable() {
        throw new IllegalStateException("Mutable method call during read transaction.");
    }

    protected long nativePtr;
    protected final Table parent;
    private final Context context;

    @Override
    public long count(long columnIndex, String value) {
        // TODO: implement
        throw new RuntimeException("Not implemented yet.");
    }

    @Override
    public Table pivot(long stringCol, long intCol, PivotType pivotType){
        if (! this.getColumnType(stringCol).equals(RealmFieldType.STRING ))
            throw new UnsupportedOperationException("Group by column must be of type String");
        if (! this.getColumnType(intCol).equals(RealmFieldType.INTEGER ))
            throw new UnsupportedOperationException("Aggregation column must be of type Int");
        Table result = new Table();
        nativePivot(nativePtr, stringCol, intCol, pivotType.value, result.nativePtr);
        return result;
   }

    @Override
    public long sync() {
        return nativeSync(nativePtr);
    }

<<<<<<< HEAD
    @Override
    public TableOrView handover(long senderSharedGroupPtr, long receiverSharedGroupPtr) {
        // TODO
        return null;
    }

=======
    static native void nativeClose(long nativeViewPtr);
    private native long nativeSize(long nativeViewPtr);
    private native long nativeGetSourceRowIndex(long nativeViewPtr, long rowIndex);
    private native long nativeGetColumnCount(long nativeViewPtr);
    private native String nativeGetColumnName(long nativeViewPtr, long columnIndex);
    private native long nativeGetColumnIndex(long nativeViewPtr, String columnName);
    private native int nativeGetColumnType(long nativeViewPtr, long columnIndex);
    private native long nativeGetLong(long nativeViewPtr, long columnIndex, long rowIndex);
    private native boolean nativeGetBoolean(long nativeViewPtr, long columnIndex, long rowIndex);
    private native float nativeGetFloat(long nativeViewPtr, long columnIndex, long rowIndex);
    private native double nativeGetDouble(long nativeViewPtr, long columnIndex, long rowIndex);
    private native long nativeGetDateTimeValue(long nativeViewPtr, long columnIndex, long rowIndex);
    private native String nativeGetString(long nativeViewPtr, long columnIndex, long rowIndex);
    private native byte[] nativeGetByteArray(long nativePtr, long columnIndex, long rowIndex);
    private native int nativeGetMixedType(long nativeViewPtr, long columnIndex, long rowIndex);
    private native Mixed nativeGetMixed(long nativeViewPtr, long columnIndex, long rowIndex);
    private native long nativeGetLink(long nativeViewPtr, long columnIndex, long rowIndex);
    private native long nativeGetSubtable(long nativeViewPtr, long columnIndex, long rowIndex);
    private native long nativeGetSubtableSize(long nativeTablePtr, long columnIndex, long rowIndex);
    private native void nativeClearSubtable(long nativeTablePtr, long columnIndex, long rowIndex);
    private native void nativeSetLong(long nativeViewPtr, long columnIndex, long rowIndex, long value);
    private native void nativeSetBoolean(long nativeViewPtr, long columnIndex, long rowIndex, boolean value);
    private native void nativeSetFloat(long nativeViewPtr, long columnIndex, long rowIndex, float value);
    private native void nativeSetDouble(long nativeViewPtr, long columnIndex, long rowIndex, double value);
    private native void nativeSetDateTimeValue(long nativePtr, long columnIndex, long rowIndex, long dateTimeValue);
    private native void nativeSetString(long nativeViewPtr, long columnIndex, long rowIndex, String value);
    private native void nativeSetByteArray(long nativePtr, long columnIndex, long rowIndex, byte[] data);
    private native void nativeSetMixed(long nativeViewPtr, long columnIndex, long rowIndex, Mixed value);
    private native void nativeSetLink(long nativeViewPtr, long columnIndex, long rowIndex, long value);
    private native boolean nativeIsNullLink(long nativePtr, long columnIndex, long rowIndex);
    private native void nativeNullifyLink(long nativePtr, long columnIndex, long rowIndex);
    private native void nativeClear(long nativeViewPtr);
    private native void nativeRemoveRow(long nativeViewPtr, long rowIndex);
    private native long nativeFindFirstInt(long nativeTableViewPtr, long columnIndex, long value);
    private native long nativeFindFirstBool(long nativePtr, long columnIndex, boolean value);
    private native long nativeFindFirstFloat(long nativePtr, long columnIndex, float value);
    private native long nativeFindFirstDouble(long nativePtr, long columnIndex, double value);
    private native long nativeFindFirstDate(long nativeTablePtr, long columnIndex, long dateTimeValue);
    private native long nativeFindFirstString(long nativePtr, long columnIndex, String value);
    private native long nativeFindAllInt(long nativePtr, long columnIndex, long value);
    private native long nativeFindAllBool(long nativePtr, long columnIndex, boolean value);
    private native long nativeFindAllFloat(long nativePtr, long columnIndex, float value);
    private native long nativeFindAllDouble(long nativePtr, long columnIndex, double value);
    private native long nativeFindAllDate(long nativePtr, long columnIndex, long dateTimeValue);
    private native long nativeSumInt(long nativeViewPtr, long columnIndex);
    private native long nativeFindAllString(long nativePtr, long columnIndex, String value);
    private native Long nativeMaximumInt(long nativeViewPtr, long columnIndex);
    private native Long nativeMinimumInt(long nativeViewPtr, long columnIndex);
    private native double nativeAverageInt(long nativePtr, long columnIndex);
    private native double nativeSumFloat(long nativeViewPtr, long columnIndex);
    private native Float nativeMaximumFloat(long nativeViewPtr, long columnIndex);
    private native Float nativeMinimumFloat(long nativeViewPtr, long columnIndex);
    private native double nativeAverageFloat(long nativePtr, long columnIndex);
    private native double nativeSumDouble(long nativeViewPtr, long columnIndex);
    private native Double nativeMaximumDouble(long nativeViewPtr, long columnIndex);
    private native Double nativeMinimumDouble(long nativeViewPtr, long columnIndex);
    private native double nativeAverageDouble(long nativePtr, long columnIndex);
    private native Long nativeMaximumDate(long nativePtr, long columnIndex);
    private native Long nativeMinimumDate(long nativePtr, long columnIndex);
    private native void nativeSort(long nativeTableViewPtr, long columnIndex, boolean sortOrder);
    private native void nativeSortMulti(long nativeTableViewPtr, long columnIndices[], boolean ascending[]);
    private native long createNativeTableView(Table table, long nativeTablePtr);
    private native String nativeToJson(long nativeViewPtr);
    private native String nativeToString(long nativeTablePtr, long maxRows);
    private native String nativeRowToString(long nativeTablePtr, long rowIndex);
    private native long nativeWhere(long nativeViewPtr);
    private native void nativePivot(long nativeTablePtr, long stringCol, long intCol, int pivotType, long result);
>>>>>>> 5b084413
    private native long nativeSync(long nativeTablePtr);
}<|MERGE_RESOLUTION|>--- conflicted
+++ resolved
@@ -782,14 +782,12 @@
         return nativeSync(nativePtr);
     }
 
-<<<<<<< HEAD
     @Override
     public TableOrView handover(long senderSharedGroupPtr, long receiverSharedGroupPtr) {
         // TODO
         return null;
     }
 
-=======
     static native void nativeClose(long nativeViewPtr);
     private native long nativeSize(long nativeViewPtr);
     private native long nativeGetSourceRowIndex(long nativeViewPtr, long rowIndex);
@@ -838,7 +836,7 @@
     private native long nativeFindAllString(long nativePtr, long columnIndex, String value);
     private native Long nativeMaximumInt(long nativeViewPtr, long columnIndex);
     private native Long nativeMinimumInt(long nativeViewPtr, long columnIndex);
-    private native double nativeAverageInt(long nativePtr, long columnIndex);
+    private native double nativeAverageInt(losng nativePtr, long columnIndex);
     private native double nativeSumFloat(long nativeViewPtr, long columnIndex);
     private native Float nativeMaximumFloat(long nativeViewPtr, long columnIndex);
     private native Float nativeMinimumFloat(long nativeViewPtr, long columnIndex);
@@ -857,6 +855,5 @@
     private native String nativeRowToString(long nativeTablePtr, long rowIndex);
     private native long nativeWhere(long nativeViewPtr);
     private native void nativePivot(long nativeTablePtr, long stringCol, long intCol, int pivotType, long result);
->>>>>>> 5b084413
     private native long nativeSync(long nativeTablePtr);
 }