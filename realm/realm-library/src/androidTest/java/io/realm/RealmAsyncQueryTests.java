/*
 * Copyright 2015 Realm Inc.
 *
 * Licensed under the Apache License, Version 2.0 (the "License");
 * you may not use this file except in compliance with the License.
 * You may obtain a copy of the License at
 *
 * http://www.apache.org/licenses/LICENSE-2.0
 *
 * Unless required by applicable law or agreed to in writing, software
 * distributed under the License is distributed on an "AS IS" BASIS,
 * WITHOUT WARRANTIES OR CONDITIONS OF ANY KIND, either express or implied.
 * See the License for the specific language governing permissions and
 * limitations under the License.
 */

package io.realm;

import android.os.Handler;
import android.os.SystemClock;
import android.support.test.annotation.UiThreadTest;
import android.support.test.rule.UiThreadTestRule;
import android.support.test.runner.AndroidJUnit4;

import org.junit.Rule;
import org.junit.Test;
import org.junit.runner.RunWith;

import java.lang.ref.WeakReference;
import java.util.Date;
import java.util.Iterator;
import java.util.Map;
import java.util.Random;
import java.util.concurrent.CountDownLatch;
import java.util.concurrent.atomic.AtomicInteger;

import io.realm.entities.AllJavaTypes;
import io.realm.entities.AllTypes;
import io.realm.entities.AnnotationIndexTypes;
import io.realm.entities.Dog;
import io.realm.entities.NonLatinFieldNames;
import io.realm.entities.Owner;
import io.realm.instrumentation.MockActivityManager;
import io.realm.internal.async.RealmThreadPoolExecutor;
import io.realm.internal.log.RealmLog;
import io.realm.proxy.HandlerProxy;
import io.realm.rule.RunInLooperThread;
import io.realm.rule.RunTestInLooperThread;
import io.realm.rule.TestRealmConfigurationFactory;
import io.realm.util.RealmBackgroundTask;

import static org.junit.Assert.assertEquals;
import static org.junit.Assert.assertFalse;
import static org.junit.Assert.assertNotNull;
import static org.junit.Assert.assertNull;
import static org.junit.Assert.assertTrue;
import static org.junit.Assert.fail;

@RunWith(AndroidJUnit4.class)
public class RealmAsyncQueryTests {

    @Rule
    public final RunInLooperThread looperThread = new RunInLooperThread();
    @Rule
    public final TestRealmConfigurationFactory configFactory = new TestRealmConfigurationFactory();
    @Rule
    public final UiThreadTestRule uiThreadTestRule = new UiThreadTestRule();


    // ****************************
    // ****  Async transaction  ***
    // ****************************

    // start asynchronously a transaction to insert one element
    @Test
    @RunTestInLooperThread
    public void executeTransactionAsync() throws Throwable {
        final Realm realm = looperThread.realm;
        assertEquals(0, realm.allObjects(Owner.class).size());

        realm.executeTransactionAsync(new Realm.Transaction() {
            @Override
            public void execute(Realm realm) {
                Owner owner = realm.createObject(Owner.class);
                owner.setName("Owner");
            }
        }, new Realm.Transaction.OnSuccess() {
            @Override
            public void onSuccess() {
                assertEquals(1, realm.allObjects(Owner.class).size());
                assertEquals("Owner", realm.where(Owner.class).findFirst().getName());
                looperThread.testComplete();
            }
        }, new Realm.Transaction.OnError() {

            @Override
            public void onError(Throwable error) {
                fail(error.getMessage());
            }
        });
    }

    @Test
    @RunTestInLooperThread
    public void executeTransactionAsync_onSuccess() throws Throwable {
        final Realm realm = looperThread.realm;
        assertEquals(0, realm.allObjects(Owner.class).size());

        realm.executeTransactionAsync(new Realm.Transaction() {
            @Override
            public void execute(Realm realm) {
                Owner owner = realm.createObject(Owner.class);
                owner.setName("Owner");
            }
        }, new Realm.Transaction.OnSuccess() {
            @Override
            public void onSuccess() {
                assertEquals(1, realm.allObjects(Owner.class).size());
                assertEquals("Owner", realm.where(Owner.class).findFirst().getName());
                looperThread.testComplete();
            }
        });
    }

    @Test
    @RunTestInLooperThread
    public void executeTransactionAsync_onError() throws Throwable {
        final Realm realm = looperThread.realm;
        assertEquals(0, realm.allObjects(Owner.class).size());

        realm.executeTransactionAsync(new Realm.Transaction() {
            @Override
            public void execute(Realm realm) {
                throw new RuntimeException("Oh! What a Terrible Failure");
            }
        }, new Realm.Transaction.OnError() {
            @Override
            public void onError(Throwable error) {
                assertEquals(0, realm.allObjects(Owner.class).size());
                assertNull(realm.where(Owner.class).findFirst());
                looperThread.testComplete();
            }
        });
    }

    @Test
    @RunTestInLooperThread
    public void executeTransactionAsync_NoCallbacks() throws Throwable {
        final Realm realm = looperThread.realm;
        assertEquals(0, realm.allObjects(Owner.class).size());

        realm.executeTransactionAsync(new Realm.Transaction() {
            @Override
            public void execute(Realm realm) {
                Owner owner = realm.createObject(Owner.class);
                owner.setName("Owner");
            }
        });
        realm.addChangeListener(new RealmChangeListener() {
            @Override
            public void onChange() {
                assertEquals("Owner", realm.where(Owner.class).findFirst().getName());
                looperThread.testComplete();
            }
        });
    }

    // Test that an async transaction that throws an exception propagate it properly to the user.
    @Test
    @RunTestInLooperThread
    public void executeTransactionAsync_exceptionHandling() throws Throwable {
        final TestHelper.TestLogger testLogger = new TestHelper.TestLogger();
        RealmLog.add(testLogger);

        final Realm realm = looperThread.realm;

        assertEquals(0, realm.allObjects(Owner.class).size());

        realm.executeTransactionAsync(new Realm.Transaction() {
            @Override
            public void execute(Realm realm) {
                Owner owner = realm.createObject(Owner.class);
                owner.setName("Owner");
                realm.cancelTransaction(); // Cancel the transaction then throw
                throw new RuntimeException("Boom");
            }
        }, new Realm.Transaction.OnSuccess() {
            @Override
            public void onSuccess() {
                fail("Should not reach success if runtime exception is thrown in callback.");
            }
        }, new Realm.Transaction.OnError() {
            @Override
            public void onError(Throwable error) {
                // Ensure we are giving developers quality messages in the logs.
                assertEquals("Could not cancel transaction, not currently in a transaction.", testLogger.message);
                RealmLog.remove(testLogger);
                looperThread.testComplete();
            }
        });
    }

    // Test if the background Realm is closed when transaction success returned.
    @Test
    @RunTestInLooperThread
    public void executeTransactionAsync_realmClosedOnSuccess() {
        final AtomicInteger counter = new AtomicInteger(100);
        final Realm realm = looperThread.realm;
        final RealmCache.Callback cacheCallback = new RealmCache.Callback() {
            @Override
            public void onResult(int count) {
                assertEquals(1, count);
                if (counter.decrementAndGet() == 0) {
                    realm.close();
                    looperThread.testComplete();
                }
            }
        };
        final Realm.Transaction.OnSuccess transactionCallback = new Realm.Transaction.OnSuccess() {
            @Override
            public void onSuccess() {
                RealmCache.invokeWithGlobalRefCount(realm.getConfiguration(), cacheCallback);
                if (counter.get() == 0) {
                    // Finish testing
                    return;
                }
                realm.executeTransactionAsync(new Realm.Transaction() {
                    @Override
                    public void execute(Realm realm) {
                    }
                }, this);
            }
        };

        realm.executeTransactionAsync(new Realm.Transaction() {
            @Override
            public void execute(Realm realm) {
            }
        }, transactionCallback);
    }

    // Test if the background Realm is closed when transaction error returned.
    @Test
    @RunTestInLooperThread
    public void executeTransaction_async_realmClosedOnError() {
        final AtomicInteger counter = new AtomicInteger(100);
        final Realm realm = looperThread.realm;
        final RealmCache.Callback cacheCallback = new RealmCache.Callback() {
            @Override
            public void onResult(int count) {
                assertEquals(1, count);
                if (counter.decrementAndGet() == 0) {
                    realm.close();
                    looperThread.testComplete();
                }
            }
        };
        final Realm.Transaction.OnError transactionCallback = new Realm.Transaction.OnError() {
            @Override
            public void onError(Throwable error) {
                RealmCache.invokeWithGlobalRefCount(realm.getConfiguration(), cacheCallback);
                if (counter.get() == 0) {
                    // Finish testing
                    return;
                }
                realm.executeTransactionAsync(new Realm.Transaction() {
                    @Override
                    public void execute(Realm realm) {
                        throw new RuntimeException("Dummy exception");
                    }
                }, this);
            }
        };

        realm.executeTransactionAsync(new Realm.Transaction() {
            @Override
            public void execute(Realm realm) {
                throw new RuntimeException("Dummy exception");
            }
        }, transactionCallback);
    }

    // ************************************
    // *** promises based async queries ***
    // ************************************

    // finding element [0-4] asynchronously then wait for the promise to be loaded.
    @Test
    @RunTestInLooperThread
    public void findAllAsync() throws Throwable {
        final Realm realm = looperThread.realm;
        populateTestRealm(realm, 10);
        final RealmResults<AllTypes> results = realm.where(AllTypes.class)
                .between("columnLong", 0, 4)
                .findAllAsync();

        assertFalse(results.isLoaded());
        assertEquals(0, results.size());

        results.addChangeListener(new RealmChangeListener() {
            @Override
            public void onChange() {
                assertTrue(results.isLoaded());
                assertEquals(5, results.size());
                assertTrue(results.get(0).isValid());
                looperThread.testComplete();
            }
        });
    }

    @Test
    @RunTestInLooperThread
    public void accessingRealmListOnUnloadedRealmObjectShouldThrow() {
        Realm realm = looperThread.realm;
        populateTestRealm(realm, 10);
        final AllTypes results = realm.where(AllTypes.class)
                .equalTo("columnLong", 0)
                .findFirstAsync();

        assertFalse(results.isLoaded());
        try {
            results.getColumnRealmList();
            fail("Accessing property on an empty row");
        } catch (IllegalStateException ignored) {
        }
        looperThread.testComplete();
    }

    @Test
    public void standaloneObjectAsyncBehaviour() {
        Dog dog = new Dog();
        dog.setName("Akamaru");
        dog.setAge(10);

        assertTrue(dog.isLoaded());
        assertFalse(dog.isValid());
    }

    @Test
    public void findAllAsync_throwsOnNonLooperThread() throws Throwable {
        Realm realm = Realm.getInstance(configFactory.createConfiguration());
        try {
            realm.where(AllTypes.class).findAllAsync();
        } catch (IllegalStateException ignored) {
        } finally {
            realm.close();
        }
    }

    @Test
    @RunTestInLooperThread
    public void findAllAsync_reusingQuery() throws Throwable {
        Realm realm = looperThread.realm;
        populateTestRealm(realm, 10);

        RealmQuery<AllTypes> query = realm.where(AllTypes.class)
                .between("columnLong", 0, 4);
        RealmResults<AllTypes> queryAllSync = query.findAll();
        RealmResults<AllTypes> allAsync = query.findAllAsync();

        assertTrue(allAsync.load());
        assertEquals(allAsync, queryAllSync);

        // the RealmQuery already has an argumentHolder, can't reuse it
        try {
            query.findAllSorted("columnLong");
            fail("Should throw an exception, can not reuse RealmQuery");
        } catch (IllegalStateException ignored) {
            looperThread.testComplete();
        }
    }

    // finding elements [0-4] asynchronously then wait for the promise to be loaded
    // using a callback to be notified when the data is loaded
    @Test
    @RunTestInLooperThread
    public void findAllAsync_withNotification() throws Throwable {
        Realm realm = looperThread.realm;
        populateTestRealm(realm, 10);
        final RealmResults<AllTypes> results = realm.where(AllTypes.class)
                .between("columnLong", 0, 4)
                .findAllAsync();

        results.addChangeListener(new RealmChangeListener() {
            @Override
            public void onChange() {
                assertTrue(results.isLoaded());
                assertEquals(5, results.size());
                assertTrue(results.get(4).isValid());
                looperThread.testComplete();
            }
        });

        assertFalse(results.isLoaded());
        assertEquals(0, results.size());
    }

    // transforming an async query into sync by calling load to force
    // the blocking behaviour
    @Test
    @RunTestInLooperThread
    public void findAllAsync_forceLoad() throws Throwable {
        Realm realm = looperThread.realm;
        populateTestRealm(realm, 10);
        final RealmResults<AllTypes> realmResults = realm.where(AllTypes.class)
                .between("columnLong", 0, 4)
                .findAllAsync();

        // notification should be called as well
        realmResults.addChangeListener(new RealmChangeListener() {
            @Override
            public void onChange() {
                assertTrue(realmResults.isLoaded());
                assertEquals(5, realmResults.size());
                looperThread.testComplete();

            }
        });

        assertFalse(realmResults.isLoaded());
        assertEquals(0, realmResults.size());

        boolean successful = realmResults.load();

        assertTrue(successful);
        assertTrue(realmResults.isLoaded());
        assertEquals(5, realmResults.size());
    }

    // UC:
    //   1- insert 10 objects
    //   2- start an async query to find object [0-4]
    //   3- assert current RealmResults is empty (Worker Thread didn't complete)
    //   4- when the worker thread complete, advance the Realm
    //   5- the caller thread is ahead of the result provided by the worker thread
    //   6- retry automatically the async query
    //   7- the returned RealmResults is now in the same version as the caller thread
    //   8- the notification should be called once (when we retry automatically we shouldn't
    //      notify the user).
    @Test
    @RunTestInLooperThread
    public void findAllAsync_retry() throws Throwable {
        final AtomicInteger numberOfIntercept = new AtomicInteger(0);
        final AtomicInteger numberOfInvocation = new AtomicInteger(0);
        final Realm realm = looperThread.realm;

        // 1. Populate initial data
        realm.setAutoRefresh(false);
        populateTestRealm(realm, 10);
        realm.setAutoRefresh(true);

        // 2. Configure handler interceptor
        final Handler handler = new HandlerProxy(realm.handlerController) {
            @Override
            public boolean onInterceptInMessage(int what) {
                // Intercepts in order: [QueryComplete, RealmChanged, QueryUpdated]
                int intercepts = numberOfIntercept.incrementAndGet();
                switch (what) {
                    // 5. Intercept all messages from other threads. On the first complete, we advance the tread
                    // which will cause the async query to rerun instead of triggering the change listener.
                    case HandlerController.COMPLETED_ASYNC_REALM_RESULTS:
                        if (intercepts == 1) {
                            // We advance the Realm so we can simulate a retry
                            realm.beginTransaction();
                            realm.clear(AllTypes.class);
                            realm.commitTransaction();
                        }
                }
                return false;
            }
        };
        realm.setHandler(handler);

        // 3. Create a async query
        final RealmResults<AllTypes> realmResults = realm.where(AllTypes.class)
                .between("columnLong", 0, 4)
                .findAllAsync();

        // 4. Ensure that query isn't loaded yet
        assertFalse(realmResults.isLoaded());
        assertEquals(0, realmResults.size());

        // 6. Callback triggered after retry has completed
        realmResults.addChangeListener(new RealmChangeListener() {
            @Override
            public void onChange() {
                assertEquals(3, numberOfIntercept.get());
                assertEquals(1, numberOfInvocation.incrementAndGet());
                assertTrue(realmResults.isLoaded());
                assertEquals(0, realmResults.size());
                looperThread.testComplete();
            }
        });
    }

    // UC:
    //   1- insert 10 objects
    //   2- start 2 async queries to find all objects [0-9] & objects[0-4]
    //   3- assert both RealmResults are empty (Worker Thread didn't complete)
    //   4- the queries will complete with the same version as the caller thread
    //   5- using a background thread update the Realm
    //   6- now REALM_CHANGED will trigger a COMPLETED_UPDATE_ASYNC_QUERIES that should update all queries
    //   7- callbacks are notified with the latest results (called twice overall)
    @Test
    @RunTestInLooperThread
    public void findAllAsync_batchUpdate() throws Throwable {
        final AtomicInteger numberOfNotificationsQuery1 = new AtomicInteger(0);
        final AtomicInteger numberOfNotificationsQuery2 = new AtomicInteger(0);
        final AtomicInteger numberOfIntercept = new AtomicInteger(0);
        final Realm realm = looperThread.realm;
        populateTestRealm(realm, 10);

        // 1. Configure Handler interceptor
        Handler handler = new HandlerProxy(realm.handlerController) {
            @Override
            public boolean onInterceptInMessage(int what) {
                int intercepts = numberOfIntercept.getAndIncrement();
                if (what == HandlerController.COMPLETED_ASYNC_REALM_RESULTS && intercepts == 1) {
                    // 4. The first time the async queries complete we start an update from
                    // another background thread. This will cause queries to rerun when the
                    // background thread notifies this thread.
                    new RealmBackgroundTask(looperThread.realmConfiguration) {
                        @Override
                        public void doInBackground(Realm realm) {
                            realm.beginTransaction();
                            realm.where(AllTypes.class)
                                    .equalTo(AllTypes.FIELD_LONG, 4)
                                    .findFirst()
                                    .setColumnString("modified");
                            realm.createObject(AllTypes.class);
                            realm.createObject(AllTypes.class);
                            realm.commitTransaction();
                        }
                    }.awaitOrFail();
                }
                return false;
            }
        };
        realm.setHandler(handler);

        // 2. Create 2 async queries and check they are not loaded
        final RealmResults<AllTypes> realmResults1 = realm.where(AllTypes.class).findAllAsync();
        final RealmResults<AllTypes> realmResults2 = realm.where(AllTypes.class).between("columnLong", 0, 4).findAllAsync();

        assertFalse(realmResults1.isLoaded());
        assertFalse(realmResults2.isLoaded());
        assertEquals(0, realmResults1.size());
        assertEquals(0, realmResults2.size());

        // 3. Change listeners will be called twice. Once when the first query completely and then
        // when the background thread has completed, notifying this thread to rerun and then receive
        // the updated results.
        final Runnable signalCallbackDone = new Runnable() {
            private AtomicInteger signalCallbackFinished = new AtomicInteger(2);
            @Override
            public void run() {
                if (signalCallbackFinished.decrementAndGet() == 0) {
                    assertEquals(4, numberOfIntercept.get());
                    assertEquals(2, numberOfNotificationsQuery1.get());
                    assertEquals(2, numberOfNotificationsQuery2.get());
                    looperThread.testComplete();
                }
            }
        };

        realmResults1.addChangeListener(new RealmChangeListener() {
            @Override
            public void onChange() {
                switch (numberOfNotificationsQuery1.incrementAndGet()) {
                    case 1: // first callback invocation
                        assertTrue(realmResults1.isLoaded());
                        assertEquals(10, realmResults1.size());
                        assertEquals("test data 4", realmResults1.get(4).getColumnString());
                        break;

                    case 2: // second callback
                        assertTrue(realmResults1.isLoaded());
                        assertEquals(12, realmResults1.size());
                        assertEquals("modified", realmResults1.get(4).getColumnString());
                        signalCallbackDone.run();
                        break;
                }
            }
        });


        realmResults2.addChangeListener(new RealmChangeListener() {
            @Override
            public void onChange() {
                switch (numberOfNotificationsQuery2.incrementAndGet()) {
                    case 1: // first callback invocation
                        assertTrue(realmResults2.isLoaded());
                        assertEquals(5, realmResults2.size());
                        assertEquals("test data 4", realmResults2.get(4).getColumnString());
                        break;

                    case 2: // second callback
                        assertTrue(realmResults2.isLoaded());
                        assertEquals(7, realmResults2.size());
                        assertEquals("modified", realmResults2.get(4).getColumnString());
                        signalCallbackDone.run();
                        break;
                }
            }
        });
    }

    // simulate a use case, when the caller thread advance read, while the background thread
    // is operating on a previous version, this should retry the query on the worker thread
    // to deliver the results once (using the latest version of the Realm)
    @Test
    @RunTestInLooperThread
    public void findAllAsync_callerIsAdvanced() throws Throwable {
        final AtomicInteger numberOfIntercept = new AtomicInteger(0);
        final Realm realm = looperThread.realm;
        populateTestRealm(realm, 10);

        // Configure handler interceptor
        final Handler handler = new HandlerProxy(realm.handlerController) {
            @Override
            public boolean onInterceptInMessage(int what) {
                // Intercepts in order [QueryCompleted, RealmChanged, QueryUpdated]
                int intercepts = numberOfIntercept.incrementAndGet();
                switch (what) {
                    case HandlerController.COMPLETED_ASYNC_REALM_RESULTS: {
                        // we advance the Realm so we can simulate a retry
                        if (intercepts == 1) {
                            realm.beginTransaction();
                            realm.createObject(AllTypes.class).setColumnLong(0);
                            realm.commitTransaction();
                        }
                    }
                }
                return false;
            }
        };
        realm.setHandler(handler);

        // Create async query and verify it has not been loaded.
        final RealmResults<AllTypes> realmResults = realm.where(AllTypes.class)
                .between("columnLong", 0, 4)
                .findAllAsync();

        assertFalse(realmResults.isLoaded());
        assertEquals(0, realmResults.size());

        // Add change listener that should only be called once
        realmResults.addChangeListener(new RealmChangeListener() {
            @Override
            public void onChange() {
                assertEquals(3, numberOfIntercept.get());
                assertTrue(realmResults.isLoaded());
                assertEquals(6, realmResults.size());
                looperThread.testComplete();
            }
        });
    }

    // UC:
    //   1- insert 10 objects
    //   2- start 2 async queries to find all objects [0-9] & objects[0-4]
    //   3- assert both RealmResults are empty (Worker Thread didn't complete)
    //   4- start a third thread to insert 2 more elements
    //   5- the third thread signal a REALM_CHANGE that should update all async queries
    //   6- when the results from step [2] completes they should be ignored, since a pending
    //      update (using the latest realm) for all async queries is in progress
    //   7- onChange notification will be triggered once
    @Test
    @RunTestInLooperThread
    public void findAllAsync_callerThreadBehind() throws Throwable {
        final AtomicInteger numberOfCompletedAsyncQuery = new AtomicInteger(0);
        final AtomicInteger numberOfInterceptedChangeMessage = new AtomicInteger(0);
        final AtomicInteger maxNumberOfNotificationsQuery1 = new AtomicInteger(1);
        final AtomicInteger maxNumberOfNotificationsQuery2 = new AtomicInteger(1);
        final Realm realm = looperThread.realm;
        populateTestRealm(realm, 10);

        // Configure Handler Interceptor
        final Handler handler = new HandlerProxy(realm.handlerController) {
            @Override
            public boolean onInterceptInMessage(int what) {
                switch (what) {
                    case HandlerController.REALM_CHANGED: {
                        // should only intercept the first REALM_CHANGED coming from the
                        // background update thread

                        // swallow this message, so the caller thread
                        // remain behind the worker thread. This has as
                        // a consequence to ignore the delivered result & wait for the
                        // upcoming REALM_CHANGED to batch update all async queries
                        return numberOfInterceptedChangeMessage.getAndIncrement() == 0;
                    }
                    case HandlerController.COMPLETED_ASYNC_REALM_RESULTS: {
                        if (numberOfCompletedAsyncQuery.incrementAndGet() == 2) {
                            // both queries have completed now (& their results should be ignored)
                            // now send the REALM_CHANGED event that should batch update all queries
                            sendEmptyMessage(HandlerController.REALM_CHANGED);
                        }
                    }
                }
                return false;
            }
        };
        realm.setHandler(handler);
        Realm.asyncQueryExecutor.pause();

        // Create async queries and check they haven't completed
        final RealmResults<AllTypes> realmResults1 = realm.where(AllTypes.class)
                .findAllAsync();
        final RealmResults<AllTypes> realmResults2 = realm.where(AllTypes.class)
                .between("columnLong", 0, 4).findAllAsync();

        assertFalse(realmResults1.isLoaded());
        assertFalse(realmResults2.isLoaded());
        assertEquals(0, realmResults1.size());
        assertEquals(0, realmResults2.size());

        // advance the Realm from a background thread
        new RealmBackgroundTask(looperThread.realmConfiguration) {
            @Override
            public void doInBackground(Realm realm) {
                realm.beginTransaction();
                realm.where(AllTypes.class).equalTo("columnLong", 4).findFirst().setColumnString("modified");
                realm.createObject(AllTypes.class);
                realm.createObject(AllTypes.class);
                realm.commitTransaction();
            }
        }.awaitOrFail();
        Realm.asyncQueryExecutor.resume();

        // Setup change listeners
        final Runnable signalCallbackDone = new Runnable() {
            private AtomicInteger signalCallbackFinished = new AtomicInteger(2);
            @Override
            public void run() {
                if (signalCallbackFinished.decrementAndGet() == 0) {
                    assertEquals(0, maxNumberOfNotificationsQuery1.get());
                    assertEquals(0, maxNumberOfNotificationsQuery2.get());
                    looperThread.testComplete();
                }
            }
        };

        realmResults1.addChangeListener(new RealmChangeListener() {
            @Override
            public void onChange() {
                assertTrue(maxNumberOfNotificationsQuery1.getAndDecrement() > 0);
                assertTrue(realmResults1.isLoaded());
                assertEquals(12, realmResults1.size());
                assertEquals("modified", realmResults1.get(4).getColumnString());
                signalCallbackDone.run();
            }
        });

        realmResults2.addChangeListener(new RealmChangeListener() {
            @Override
            public void onChange() {
                assertTrue(maxNumberOfNotificationsQuery2.getAndDecrement() > 0);
                assertTrue(realmResults2.isLoaded());
                assertEquals(7, realmResults2.size());// the 2 add rows has columnLong == 0
                assertEquals("modified", realmResults2.get(4).getColumnString());
                signalCallbackDone.run();
            }
        });
    }

    // **********************************
    // *** 'findFirst' async queries  ***
    // **********************************

    // similar UC as #testFindAllAsync using 'findFirst'
    @Test
    @RunTestInLooperThread
    public void findFirstAsync() {
        Realm realm = looperThread.realm;
        populateTestRealm(realm, 10);

        final AllTypes asyncObj = realm.where(AllTypes.class).findFirstAsync();
        assertFalse(asyncObj.isValid());
        assertFalse(asyncObj.isLoaded());

        asyncObj.addChangeListener(new RealmChangeListener() {
            @Override
            public void onChange() {
                assertTrue(asyncObj.isLoaded());
                assertTrue(asyncObj.isValid());
                looperThread.testComplete();
            }
        });
    }

    @Test
    @RunTestInLooperThread
    public void findFirstAsync_initalEmptyRow() throws Throwable {
        Realm realm = looperThread.realm;
        final AllTypes firstAsync = realm.where(AllTypes.class).findFirstAsync();
        firstAsync.addChangeListener(new RealmChangeListener() {
            @Override
            public void onChange() {
                assertTrue(firstAsync.load());
                assertTrue(firstAsync.isLoaded());
                assertTrue(firstAsync.isValid());
                assertEquals(0, firstAsync.getColumnLong());
                looperThread.testComplete();
            }
        });
        assertTrue(firstAsync.load());
        assertTrue(firstAsync.isLoaded());
        assertFalse(firstAsync.isValid());

        realm.beginTransaction();
        realm.createObject(AllTypes.class).setColumnLong(0);
        realm.commitTransaction();
    }

    @Test
    @RunTestInLooperThread
    public void findFirstAsync_updatedIfsyncRealmObjectIsUpdated() throws Throwable {
        populateTestRealm(looperThread.realm, 1);
        AllTypes firstSync = looperThread.realm.where(AllTypes.class).findFirst();
        assertEquals(0, firstSync.getColumnLong());
        assertEquals("test data 0", firstSync.getColumnString());

        final AllTypes firstAsync = looperThread.realm.where(AllTypes.class).findFirstAsync();
        assertTrue(firstAsync.load());
        assertTrue(firstAsync.isLoaded());
        assertTrue(firstAsync.isValid());
        assertEquals(0, firstAsync.getColumnLong());
        assertEquals("test data 0", firstAsync.getColumnString());

        firstAsync.addChangeListener(new RealmChangeListener() {
            @Override
            public void onChange() {
                assertEquals("Galacticon", firstAsync.getColumnString());
                looperThread.testComplete();
            }
        });

        looperThread.realm.beginTransaction();
        firstSync.setColumnString("Galacticon");
        looperThread.realm.commitTransaction();
    }

    // finding elements [0-4] asynchronously then wait for the promise to be loaded
    // using a callback to be notified when the data is loaded
    @Test
    @RunTestInLooperThread
    public void findFirstAsync_withNotification() throws Throwable {
        Realm realm = looperThread.realm;
        populateTestRealm(realm, 10);
        final AllTypes realmResults = realm.where(AllTypes.class)
                .between("columnLong", 4, 9)
                .findFirstAsync();

        realmResults.addChangeListener(new RealmChangeListener() {
            @Override
            public void onChange() {
                assertTrue(realmResults.isLoaded());
                assertTrue(realmResults.isValid());
                assertEquals("test data 4", realmResults.getColumnString());
                looperThread.testComplete();
            }
        });

        assertFalse(realmResults.isLoaded());
        assertFalse(realmResults.isValid());
        try {
            realmResults.setColumnString("should fail");
            fail("Accessing an unloaded object should throw");
        } catch (IllegalStateException ignored) {
        }
    }

    // similar UC as #testForceLoadAsync using 'findFirst'
    @Test
    @RunTestInLooperThread
    public void findFirstAsync_forceLoad() throws Throwable {
        Realm Realm = looperThread.realm;
        populateTestRealm(Realm, 10);
        final AllTypes realmResults = Realm.where(AllTypes.class)
                .between("columnLong", 4, 9)
                .findFirstAsync();

        assertFalse(realmResults.isLoaded());

        assertTrue(realmResults.load());
        assertTrue(realmResults.isLoaded());
        assertEquals("test data 4", realmResults.getColumnString());

        looperThread.testComplete();
    }

    // similar UC as #testFindAllAsyncRetry using 'findFirst'
    // UC:
    //   1- insert 10 objects
    //   2- start an async query to find object [0-4]
    //   3- assert current RealmResults is empty (Worker Thread didn't complete)
    //   4- when the worker thread complete, advance the Realm
    //   5- the caller thread is ahead of the result provided by the worker thread
    //   6- retry automatically the async query
    //   7- the returned RealmResults is now in the same version as the caller thread
    //   8- the notification should be called once (when we retry automatically we shouldn't
    //      notify the user).
    @Test
    @RunTestInLooperThread
    public void findFirstAsync_retry() throws Throwable {
        final AtomicInteger numberOfIntercept = new AtomicInteger(0);
        final Realm realm = looperThread.realm;
        populateTestRealm(realm, 10);

        // Configure interceptor handler
        final Handler handler = new HandlerProxy(realm.handlerController) {
            @Override
            public boolean onInterceptInMessage(int what) {
                int intercepts = numberOfIntercept.incrementAndGet();
                switch (what) {
                    case HandlerController.COMPLETED_ASYNC_REALM_OBJECT: {
                        if (intercepts == 1) {
                            // we advance the Realm so we can simulate a retry
                            realm.beginTransaction();
                            realm.clear(AllTypes.class);
                            AllTypes object = realm.createObject(AllTypes.class);
                            object.setColumnString("The Endless River");
                            object.setColumnLong(5);
                            realm.commitTransaction();
                        }
                    }
                }
                return false;
            }
        };
        realm.setHandler(handler);

        // Create a async query and verify it is not still loaded.
        final AllTypes realmResults = realm.where(AllTypes.class)
                .between("columnLong", 4, 6)
                .findFirstAsync();

        assertFalse(realmResults.isLoaded());

        try {
            realmResults.getColumnString();
            fail("Accessing property on an empty row");
        } catch (IllegalStateException ignored) {
        }

        // Add change listener that should only be called once after the retry completed.
        realmResults.addChangeListener(new RealmChangeListener() {
            @Override
            public void onChange() {
                assertEquals(3, numberOfIntercept.get());
                assertTrue(realmResults.isLoaded());
                assertEquals(5, realmResults.getColumnLong());
                assertEquals("The Endless River", realmResults.getColumnString());
                looperThread.testComplete();
            }
        });
    }

    // **************************************
    // *** 'findAllSorted' async queries  ***
    // **************************************

    // similar UC as #testFindAllAsync using 'findAllSorted'
    @Test
    @RunTestInLooperThread
    public void findAllSortedAsync() throws Throwable {
        final Realm realm = looperThread.realm;
        populateTestRealm(realm, 10);

        final RealmResults<AllTypes> results = realm.where(AllTypes.class)
                .between("columnLong", 0, 4)
                .findAllSortedAsync("columnString", Sort.DESCENDING);

        assertFalse(results.isLoaded());
        assertEquals(0, results.size());

        results.addChangeListener(new RealmChangeListener() {
            @Override
            public void onChange() {
                assertTrue(results.isLoaded());
                assertEquals(5, results.size());
                for (int i = 0; i < 5; i++) {
                    int iteration = (4 - i);
                    assertEquals("test data " + iteration, results.get(4 - iteration).getColumnString());
                }
                looperThread.testComplete();
            }
        });
    }


    // finding elements [4-8] asynchronously then wait for the promise to be loaded
    // using a callback to be notified when the data is loaded
    @Test
    @RunTestInLooperThread
    public void findAllSortedAsync_retry() throws Throwable {
        final AtomicInteger numberOfIntercept = new AtomicInteger(0);
        final Realm realm = looperThread.realm;

        // 1. Populate the Realm without triggering a RealmChangeEvent.
        realm.setAutoRefresh(false);
        populateTestRealm(realm, 10);
        realm.setAutoRefresh(true);

        // 2. Configure proxy handler to intercept messages
        final Handler handler = new HandlerProxy(realm.handlerController) {
            @Override
            public boolean onInterceptInMessage(int what) {
                // In order [QueryCompleted, RealmChanged, QueryUpdated]
                int intercepts = numberOfIntercept.incrementAndGet();
                switch (what) {
                    case HandlerController.COMPLETED_ASYNC_REALM_RESULTS: {
                        if (intercepts == 1) {
                            // We advance the Realm so we can simulate a retry before listeners are
                            // called.
                            realm.beginTransaction();
                            realm.where(AllTypes.class).equalTo(AllTypes.FIELD_LONG, 8).findFirst().removeFromRealm();
                            realm.commitTransaction();
                        }
                        break;
                    }
                }
                return false;
            }
        };
        realm.setHandler(handler);

        // 3. This will add a task to the paused asyncQueryExecutor
        final RealmResults<AllTypes> realmResults = realm.where(AllTypes.class)
                .between("columnLong", 4, 8)
                .findAllSortedAsync("columnString", Sort.ASCENDING);

        assertFalse(realmResults.isLoaded());
        assertEquals(0, realmResults.size());

        // 4. Intercepting the query completed event the first time will
        // cause a commit that should cause the findAllSortedAsync to be re-run.
        // This change listener should only be called with the final result.
        realmResults.addChangeListener(new RealmChangeListener() {
            @Override
            public void onChange() {
                assertEquals(3, numberOfIntercept.get());
                looperThread.testComplete();
            }
        });
    }

    // similar UC as #testFindAllAsyncBatchUpdate using 'findAllSorted'
    // UC:
    //   1- insert 10 objects
    //   2- start 2 async queries to find all objects [0-9] & objects[0-4]
    //   3- assert both RealmResults are empty (Worker Thread didn't complete)
    //   4- the queries will complete with the same version as the caller thread
    //   5- using a background thread update the Realm
    //   6- now REALM_CHANGED will trigger a COMPLETED_UPDATE_ASYNC_QUERIES that should update all queries
    //   7- callbacks are notified with the latest results (called twice overall)
    @Test
    @RunTestInLooperThread
    public void findAllSortedAsync_batchUpdate() {
        final AtomicInteger numberOfNotificationsQuery1 = new AtomicInteger(0);
        final AtomicInteger numberOfNotificationsQuery2 = new AtomicInteger(0);
        final AtomicInteger numberOfIntercept = new AtomicInteger(0);
        Realm realm = looperThread.realm;

        // 1. Add initial 10 objects
        realm.setAutoRefresh(false);
        populateTestRealm(realm, 10);
        realm.setAutoRefresh(true);

        // 2. Configure interceptor
        final Handler handler = new HandlerProxy(realm.handlerController) {
            @Override
            public boolean onInterceptInMessage(int what) {
                switch (what) {
                    case HandlerController.COMPLETED_ASYNC_REALM_RESULTS: {
                        if (numberOfIntercept.incrementAndGet() == 1) {
                            // 6. The first time the async queries complete we start an update from
                            // another background thread. This will cause queries to rerun when the
                            // background thread notifies this thread.
                            final CountDownLatch bgThreadLatch = new CountDownLatch(1);
                            new Thread() {
                                @Override
                                public void run() {
                                    Realm bgRealm = Realm.getInstance(looperThread.realmConfiguration);
                                    bgRealm.beginTransaction();
                                    bgRealm.where(AllTypes.class).equalTo("columnLong", 4).findFirst().setColumnString("modified");
                                    bgRealm.createObject(AllTypes.class);
                                    bgRealm.createObject(AllTypes.class);
                                    bgRealm.commitTransaction();
                                    bgRealm.close();
                                    bgThreadLatch.countDown();
                                }
                            }.start();
                            TestHelper.awaitOrFail(bgThreadLatch);
                        }
                    }
                    break;
                }
                return false;
            }
        };
        realm.setHandler(handler);

        // 3. Create 2 async queries
        final RealmResults<AllTypes> realmResults1 = realm.where(AllTypes.class)
                .findAllSortedAsync("columnString", Sort.ASCENDING);
        final RealmResults<AllTypes> realmResults2 = realm.where(AllTypes.class)
                .between("columnLong", 0, 4)
                .findAllSortedAsync("columnString", Sort.DESCENDING);

        // 4. Assert that queries have not finished
        assertFalse(realmResults1.isLoaded());
        assertFalse(realmResults2.isLoaded());
        assertEquals(0, realmResults1.size());
        assertEquals(0, realmResults2.size());

        // 5. Change listeners will be called twice. Once when the first query completely and then
        // when the background thread has completed, notifying this thread to rerun and then receive
        // the updated results.
        final Runnable signalCallbackDone = new Runnable() {
            private AtomicInteger signalCallbackFinished = new AtomicInteger(2);
            @Override
            public void run() {
                if (signalCallbackFinished.decrementAndGet() == 0) {
                    assertEquals(2, numberOfNotificationsQuery1.get());
                    assertEquals(2, numberOfNotificationsQuery2.get());
                    looperThread.testComplete();
                }
            }
        };

        realmResults1.addChangeListener(new RealmChangeListener() {
            @Override
            public void onChange() {
                switch (numberOfNotificationsQuery1.incrementAndGet()) {
                    case 1: { // first callback invocation
                        assertTrue(realmResults1.isLoaded());
                        assertEquals(10, realmResults1.size());
                        assertEquals("test data 4", realmResults1.get(4).getColumnString());
                        break;
                    }
                    case 2: { // second callback
                        assertTrue(realmResults1.isLoaded());
                        assertEquals(12, realmResults1.size());
                        assertEquals("modified", realmResults1.get(2).getColumnString());
                        signalCallbackDone.run();
                        break;
                    }
                }
            }
        });

        realmResults2.addChangeListener(new RealmChangeListener() {
            @Override
            public void onChange() {
                switch (numberOfNotificationsQuery2.incrementAndGet()) {
                    case 1: { // first callback invocation
                        assertTrue(realmResults2.isLoaded());
                        assertEquals(5, realmResults2.size());
                        assertEquals("test data 4", realmResults2.get(0).getColumnString());
                        break;
                    }
                    case 2: { // second callback
                        assertTrue(realmResults2.isLoaded());
                        assertEquals(7, realmResults2.size());
                        assertEquals("modified", realmResults2.get(4).getColumnString());
                        signalCallbackDone.run();
                        break;
                    }
                }
            }
        });
    }

    // similar UC as #testFindAllAsyncBatchUpdate using 'findAllSortedMulti'
    // UC:
    //   1- insert 10 objects
    //   2- start 2 async queries to find all objects [0-9] & objects[0-4]
    //   3- assert both RealmResults are empty (Worker Thread didn't complete)
    //   4- the queries will complete with the same version as the caller thread
    //   5- using a background thread update the Realm
    //   6- now REALM_CHANGED will trigger a COMPLETED_UPDATE_ASYNC_QUERIES that should update all queries
    //   7- callbacks are notified with the latest results (called twice overall)
    @Test
    @RunTestInLooperThread
    public void findAllSortedAsync_multipleFields_batchUpdate() throws Throwable {
        final AtomicInteger numberOfNotificationsQuery1 = new AtomicInteger(0);
        final AtomicInteger numberOfNotificationsQuery2 = new AtomicInteger(0);
        final AtomicInteger numberOfIntercept = new AtomicInteger(0);
        Realm realm = looperThread.realm;

        // 1. Add initial objects
        realm.setAutoRefresh(false);
        realm.beginTransaction();
        for (int i = 0; i < 5; ) {
            AllTypes allTypes = realm.createObject(AllTypes.class);
            allTypes.setColumnLong(i);
            allTypes.setColumnString("data " + i % 3);

            allTypes = realm.createObject(AllTypes.class);
            allTypes.setColumnLong(i);
            allTypes.setColumnString("data " + (++i % 3));
        }
        realm.commitTransaction();
        realm.setAutoRefresh(true);

        // 2. Configure interceptor
        final Handler handler = new HandlerProxy(realm.handlerController) {
            @Override
            public boolean onInterceptInMessage(int what) {
                int intercepts = numberOfIntercept.incrementAndGet();
                if (what == HandlerController.COMPLETED_ASYNC_REALM_RESULTS && intercepts == 1) {
                    // 6. The first time the async queries complete we start an update from
                    // another background thread. This will cause queries to rerun when the
                    // background thread notifies this thread.
                    new RealmBackgroundTask(looperThread.realmConfiguration) {
                        @Override
                        public void doInBackground(Realm realm) {
                            realm.beginTransaction();
                            realm.where(AllTypes.class)
                                    .equalTo("columnString", "data 1")
                                    .equalTo("columnLong", 0)
                                    .findFirst().setColumnDouble(Math.PI);
                            AllTypes allTypes = realm.createObject(AllTypes.class);
                            allTypes.setColumnLong(2);
                            allTypes.setColumnString("data " + 5);

                            allTypes = realm.createObject(AllTypes.class);
                            allTypes.setColumnLong(0);
                            allTypes.setColumnString("data " + 5);
                            realm.commitTransaction();
                        }
                    }.awaitOrFail();
                }
                return false;
            }
        };
        realm.setHandler(handler);

        // 3. Create 2 async queries
        final RealmResults<AllTypes> realmResults1 = realm.where(AllTypes.class)
                .findAllSortedAsync("columnString", Sort.ASCENDING, "columnLong", Sort.DESCENDING);
        final RealmResults<AllTypes> realmResults2 = realm.where(AllTypes.class)
                .between("columnLong", 0, 5)
                .findAllSortedAsync("columnString", Sort.DESCENDING, "columnLong", Sort.ASCENDING);

        // 4. Assert that queries have not finished
        assertFalse(realmResults1.isLoaded());
        assertFalse(realmResults2.isLoaded());
        assertEquals(0, realmResults1.size());
        assertEquals(0, realmResults2.size());
        assertFalse(realmResults1.isLoaded());
        assertFalse(realmResults2.isLoaded());
        assertEquals(0, realmResults1.size());
        assertEquals(0, realmResults2.size());

        // 5. Change listeners will be called twice. Once when the first query completely and then
        // when the background thread has completed, notifying this thread to rerun and then receive
        // the updated results.
        final Runnable signalCallbackDone = new Runnable() {
            private AtomicInteger signalCallbackFinished = new AtomicInteger(2);
            @Override
            public void run() {
                if (signalCallbackFinished.decrementAndGet() == 0) {
                    assertEquals(4, numberOfIntercept.get());
                    assertEquals(2, numberOfNotificationsQuery1.get());
                    assertEquals(2, numberOfNotificationsQuery2.get());
                    looperThread.testComplete();
                }
            }
        };

        realmResults1.addChangeListener(new RealmChangeListener() {
            @Override
            public void onChange() {
                switch (numberOfNotificationsQuery1.incrementAndGet()) {
                    case 1: // first callback invocation
                        assertTrue(realmResults1.isLoaded());
                        assertEquals(10, realmResults1.size());

                        assertEquals("data 0", realmResults1.get(0).getColumnString());
                        assertEquals(3, realmResults1.get(0).getColumnLong());
                        assertEquals("data 0", realmResults1.get(1).getColumnString());
                        assertEquals(2, realmResults1.get(1).getColumnLong());
                        assertEquals("data 0", realmResults1.get(2).getColumnString());
                        assertEquals(0, realmResults1.get(2).getColumnLong());

                        assertEquals("data 1", realmResults1.get(3).getColumnString());
                        assertEquals(4, realmResults1.get(3).getColumnLong());
                        assertEquals("data 1", realmResults1.get(4).getColumnString());
                        assertEquals(3, realmResults1.get(4).getColumnLong());
                        assertEquals("data 1", realmResults1.get(5).getColumnString());
                        assertEquals(1, realmResults1.get(5).getColumnLong());
                        assertEquals("data 1", realmResults1.get(6).getColumnString());
                        assertEquals(0, realmResults1.get(6).getColumnLong());

                        assertEquals("data 2", realmResults1.get(7).getColumnString());
                        assertEquals(4, realmResults1.get(7).getColumnLong());
                        assertEquals("data 2", realmResults1.get(8).getColumnString());
                        assertEquals(2, realmResults1.get(8).getColumnLong());
                        assertEquals("data 2", realmResults1.get(9).getColumnString());
                        assertEquals(1, realmResults1.get(9).getColumnLong());
                        break;

                    case 2: // second callback
                        assertTrue(realmResults1.isLoaded());
                        assertEquals(12, realmResults1.size());
                        //first
                        assertEquals("data 0", realmResults1.get(0).getColumnString());
                        assertEquals(3, realmResults1.get(0).getColumnLong());

                        //last
                        assertEquals("data 5", realmResults1.get(11).getColumnString());
                        assertEquals(0, realmResults1.get(11).getColumnLong());

                        signalCallbackDone.run();
                        break;
                }
            }
        });

        realmResults2.addChangeListener(new RealmChangeListener() {
            @Override
            public void onChange() {
                switch (numberOfNotificationsQuery2.incrementAndGet()) {
                    case 1: // first callback invocation
                        assertTrue(realmResults2.isLoaded());
                        assertEquals(10, realmResults2.size());

                        assertEquals("data 2", realmResults2.get(0).getColumnString());
                        assertEquals(1, realmResults2.get(0).getColumnLong());
                        assertEquals("data 2", realmResults2.get(1).getColumnString());
                        assertEquals(2, realmResults2.get(1).getColumnLong());
                        assertEquals("data 2", realmResults2.get(2).getColumnString());
                        assertEquals(4, realmResults2.get(2).getColumnLong());

                        assertEquals("data 1", realmResults2.get(3).getColumnString());
                        assertEquals(0, realmResults2.get(3).getColumnLong());
                        assertEquals("data 1", realmResults2.get(4).getColumnString());
                        assertEquals(1, realmResults2.get(4).getColumnLong());
                        assertEquals("data 1", realmResults2.get(5).getColumnString());
                        assertEquals(3, realmResults2.get(5).getColumnLong());
                        assertEquals("data 1", realmResults2.get(6).getColumnString());
                        assertEquals(4, realmResults2.get(6).getColumnLong());

                        assertEquals("data 0", realmResults2.get(7).getColumnString());
                        assertEquals(0, realmResults2.get(7).getColumnLong());
                        assertEquals("data 0", realmResults2.get(8).getColumnString());
                        assertEquals(2, realmResults2.get(8).getColumnLong());
                        assertEquals("data 0", realmResults2.get(9).getColumnString());
                        assertEquals(3, realmResults2.get(9).getColumnLong());
                        break;

                    case 2: // second callback
                        assertTrue(realmResults2.isLoaded());
                        assertEquals(12, realmResults2.size());

                        assertEquals("data 5", realmResults2.get(0).getColumnString());
                        assertEquals(0, realmResults2.get(0).getColumnLong());

                        assertEquals("data 0", realmResults2.get(11).getColumnString());
                        assertEquals(3, realmResults2.get(11).getColumnLong());

                        assertEquals("data 1", realmResults2.get(5).getColumnString());
                        assertEquals(Math.PI, realmResults2.get(5).getColumnDouble(), 0.000000000001D);

                        signalCallbackDone.run();
                        break;
                }
            }
        });
    }

    // make sure the notification listener does not leak the enclosing class
    // if unregistered properly.
    @Test
    @RunTestInLooperThread
    public void listenerShouldNotLeak() {
        populateTestRealm(looperThread.realm, 10);

        // simulate the ActivityManager by creating 1 instance responsible
        // of attaching an onChange listener, then simulate a configuration
        // change (ex: screen rotation), this change will create a new instance.
        // we make sure that the GC enqueue the reference of the destroyed instance
        // which indicate no memory leak
        MockActivityManager mockActivityManager =
                MockActivityManager.newInstance(looperThread.realm.getConfiguration());

        mockActivityManager.sendConfigurationChange();

        assertEquals(1, mockActivityManager.numberOfInstances());
        // remove GC'd reference & assert that one instance should remain
        Iterator<Map.Entry<WeakReference<RealmResults<?>>, RealmQuery<?>>> iterator =
                looperThread.realm.handlerController.asyncRealmResults.entrySet().iterator();
        while (iterator.hasNext()) {
            Map.Entry<WeakReference<RealmResults<?>>, RealmQuery<?>> entry = iterator.next();
            RealmResults<?> weakReference = entry.getKey().get();
            if (weakReference == null) {
                iterator.remove();
            }
        }

        assertEquals(1, looperThread.realm.handlerController.asyncRealmResults.size());
        mockActivityManager.onStop();// to close the Realm
        looperThread.testComplete();
    }

    @Test
    @RunTestInLooperThread
    public void combiningAsyncAndSync() {
        populateTestRealm(looperThread.realm, 10);

        Realm.asyncQueryExecutor.pause();
        final RealmResults<AllTypes> allTypesAsync = looperThread.realm.where(AllTypes.class).greaterThan("columnLong", 5).findAllAsync();
        final RealmResults<AllTypes> allTypesSync = allTypesAsync.where().greaterThan("columnLong", 3).findAll();

        assertEquals(0, allTypesAsync.size());
        assertEquals(6, allTypesSync.size());
        allTypesAsync.addChangeListener(new RealmChangeListener() {
            @Override
            public void onChange() {
                assertEquals(4, allTypesAsync.size());
                assertEquals(6, allTypesSync.size());
                looperThread.testComplete();
            }
        });
        Realm.asyncQueryExecutor.resume();
        looperThread.keepStrongReference.add(allTypesAsync);
    }

    // keep advancing the Realm by sending 1 commit for each frame (16ms)
    // the async queries should keep up with the modification
    @Test
    @RunTestInLooperThread
    public void stressTestBackgroundCommits() throws Throwable {
        final int NUMBER_OF_COMMITS = 100;
        final CountDownLatch bgRealmClosed = new CountDownLatch(1);
        final long[] latestLongValue = new long[1];
        final float[] latestFloatValue = new float[1];
        // start a background thread that pushes a commit every 16ms
        final Thread backgroundThread = new Thread() {
            @Override
            public void run() {
                Random random = new Random(System.currentTimeMillis());
                Realm backgroundThreadRealm = Realm.getInstance(looperThread.realm.getConfiguration());
                for (int i = 0; i < NUMBER_OF_COMMITS; i++) {
                    backgroundThreadRealm.beginTransaction();
                    AllTypes object = backgroundThreadRealm.createObject(AllTypes.class);
                    latestLongValue[0] = random.nextInt(100);
                    latestFloatValue[0] = random.nextFloat();
                    object.setColumnFloat(latestFloatValue[0]);
                    object.setColumnLong(latestLongValue[0]);
                    backgroundThreadRealm.commitTransaction();

                    // Wait 16ms. before adding the next commit.
                    SystemClock.sleep(16);
                }
                backgroundThreadRealm.close();
                bgRealmClosed.countDown();
            }
        };

        final RealmResults<AllTypes> allAsync = looperThread.realm.where(AllTypes.class).findAllAsync();
        allAsync.addChangeListener(new RealmChangeListener() {
            @Override
            public void onChange() {
                assertTrue(allAsync.isLoaded());
                if (allAsync.size() == NUMBER_OF_COMMITS) {
                    AllTypes lastInserted = looperThread.realm.where(AllTypes.class)
                            .equalTo("columnLong", latestLongValue[0])
                            .equalTo("columnFloat", latestFloatValue[0])
                            .findFirst();
                    assertNotNull(lastInserted);
                    TestHelper.awaitOrFail(bgRealmClosed);
                    looperThread.testComplete();
                }
            }
        });
        looperThread.keepStrongReference.add(allAsync);

        looperThread.realm.handler.postDelayed(new Runnable() {
            @Override
            public void run() {
                backgroundThread.start();
            }
        }, 16);
    }

    @Test
    @RunTestInLooperThread
    public void distinctAsync() throws Throwable {
        Realm realm = looperThread.realm;
        final long numberOfBlocks = 25;
        final long numberOfObjects = 10; // must be greater than 1
        populateForDistinct(realm, numberOfBlocks, numberOfObjects, false);

        final RealmResults<AnnotationIndexTypes> distinctBool = realm.distinctAsync(AnnotationIndexTypes.class, "indexBoolean");
        final RealmResults<AnnotationIndexTypes> distinctLong = realm.distinctAsync(AnnotationIndexTypes.class, "indexLong");
        final RealmResults<AnnotationIndexTypes> distinctDate = realm.distinctAsync(AnnotationIndexTypes.class, "indexDate");
        final RealmResults<AnnotationIndexTypes> distinctString = realm.distinctAsync(AnnotationIndexTypes.class, "indexString");

        assertFalse(distinctBool.isLoaded());
        assertTrue(distinctBool.isValid());
        assertTrue(distinctBool.isEmpty());

        assertFalse(distinctLong.isLoaded());
        assertTrue(distinctLong.isValid());
        assertTrue(distinctLong.isEmpty());

        assertFalse(distinctDate.isLoaded());
        assertTrue(distinctDate.isValid());
        assertTrue(distinctDate.isEmpty());

        assertFalse(distinctString.isLoaded());
        assertTrue(distinctString.isValid());
        assertTrue(distinctString.isEmpty());

        final Runnable changeListenerDone = new Runnable() {
            final AtomicInteger signalCallbackFinished = new AtomicInteger(4);
            @Override
            public void run() {
                if (signalCallbackFinished.decrementAndGet() == 0) {
                    looperThread.testComplete();
                }
            }
        };

        distinctBool.addChangeListener(new RealmChangeListener() {
            @Override
            public void onChange() {
                assertEquals(2, distinctBool.size());
                changeListenerDone.run();
            }
        });

        distinctLong.addChangeListener(new RealmChangeListener() {
            @Override
            public void onChange() {
                assertEquals(numberOfBlocks, distinctLong.size());
                changeListenerDone.run();
            }
        });

        distinctDate.addChangeListener(new RealmChangeListener() {
            @Override
            public void onChange() {
                assertEquals(numberOfBlocks, distinctDate.size());
                changeListenerDone.run();
            }
        });

        distinctString.addChangeListener(new RealmChangeListener() {
            @Override
            public void onChange() {
                assertEquals(numberOfBlocks, distinctString.size());
                changeListenerDone.run();
            }
        });
    }

    @Test
    @RunTestInLooperThread
    public void distinctAsync_notIndexedFields() throws Throwable {
        Realm realm = looperThread.realm;
        final long numberOfBlocks = 25;
        final long numberOfObjects = 10; // must be greater than 1
        populateForDistinct(realm, numberOfBlocks, numberOfObjects, false);

        for (String fieldName : new String[]{"Boolean", "Long", "Date", "String"}) {
            try {
                realm.distinctAsync(AnnotationIndexTypes.class, "notIndex" + fieldName);
                fail("notIndex" + fieldName);
            } catch (IllegalArgumentException ignored) {
            }
        }

        looperThread.testComplete();
    }

    @Test
    @RunTestInLooperThread
    public void distinctAsync_noneExistingField() throws Throwable {
        final long numberOfBlocks = 25;
        final long numberOfObjects = 10; // must be greater than 1
        populateForDistinct(looperThread.realm, numberOfBlocks, numberOfObjects, false);

        try {
            looperThread.realm.distinctAsync(AnnotationIndexTypes.class, "doesNotExist");
            fail();
        } catch (IllegalArgumentException ignored) {
            looperThread.testComplete();
        }
    }

    @Test
    @RunTestInLooperThread
    public void batchUpdateDifferentTypeOfQueries() {
        looperThread.realm.beginTransaction();
        for (int i = 0; i < 5; ) {
            AllTypes allTypes = looperThread.realm.createObject(AllTypes.class);
            allTypes.setColumnLong(i);
            allTypes.setColumnString("data " + i % 3);

            allTypes = looperThread.realm.createObject(AllTypes.class);
            allTypes.setColumnLong(i);
            allTypes.setColumnString("data " + (++i % 3));
        }
        final long numberOfBlocks = 25;
        final long numberOfObjects = 10; // must be greater than 1
        looperThread.realm.commitTransaction();
        populateForDistinct(looperThread.realm, numberOfBlocks, numberOfObjects, false);

        RealmResults<AllTypes> findAllAsync = looperThread.realm.where(AllTypes.class).findAllAsync();
        RealmResults<AllTypes> findAllSorted = looperThread.realm.where(AllTypes.class).findAllSortedAsync("columnString", Sort.ASCENDING);
        RealmResults<AllTypes> findAllSortedMulti = looperThread.realm.where(AllTypes.class).findAllSortedAsync(new String[]{"columnString", "columnLong"},
                new Sort[]{Sort.ASCENDING, Sort.DESCENDING});
        RealmResults<AnnotationIndexTypes> findDistinct = looperThread.realm.distinctAsync(AnnotationIndexTypes.class, "indexString");

        looperThread.keepStrongReference.add(findAllAsync);
        looperThread.keepStrongReference.add(findAllSorted);
        looperThread.keepStrongReference.add(findAllSortedMulti);
        looperThread.keepStrongReference.add(findDistinct);

        final CountDownLatch queriesCompleted = new CountDownLatch(4);
        final CountDownLatch bgRealmClosedLatch = new CountDownLatch(1);
        final AtomicInteger batchUpdateCompleted = new AtomicInteger(0);
        final AtomicInteger findAllAsyncInvocation = new AtomicInteger(0);
        final AtomicInteger findAllSortedInvocation = new AtomicInteger(0);
        final AtomicInteger findAllSortedMultiInvocation = new AtomicInteger(0);
        final AtomicInteger findDistinctInvocation = new AtomicInteger(0);

        findAllAsync.addChangeListener(new RealmChangeListener() {
            @Override
            public void onChange() {
                switch (findAllAsyncInvocation.incrementAndGet()) {
                    case 1: {
                        queriesCompleted.countDown();
                        break;
                    }
                    case 2: {
                        if (batchUpdateCompleted.incrementAndGet() == 4) {
                            looperThread.testComplete(bgRealmClosedLatch);
                        }
                        break;
                    }
                }
            }
        });

        findAllSorted.addChangeListener(new RealmChangeListener() {
            @Override
            public void onChange() {
                switch (findAllSortedInvocation.incrementAndGet()) {
                    case 1: {
                        queriesCompleted.countDown();
                        break;
                    }
                    case 2: {
                        if (batchUpdateCompleted.incrementAndGet() == 4) {
                            looperThread.testComplete(bgRealmClosedLatch);
                        }
                        break;
                    }
                }
            }
        });

        findAllSortedMulti.addChangeListener(new RealmChangeListener() {
            @Override
            public void onChange() {
                switch (findAllSortedMultiInvocation.incrementAndGet()) {
                    case 1: {
                        queriesCompleted.countDown();
                        break;
                    }
                    case 2: {
                        if (batchUpdateCompleted.incrementAndGet() == 4) {
                            looperThread.testComplete(bgRealmClosedLatch);
                        }
                        break;
                    }
                }
            }
        });

        findDistinct.addChangeListener(new RealmChangeListener() {
            @Override
            public void onChange() {
                switch (findDistinctInvocation.incrementAndGet()) {
                    case 1: {
                        queriesCompleted.countDown();
                        break;
                    }
                    case 2: {
                        if (batchUpdateCompleted.incrementAndGet() == 4) {
                            looperThread.testComplete(bgRealmClosedLatch);
                        }
                        break;
                    }
                }
            }
        });

        // wait for the queries to completes then send a commit from
        // another thread to trigger a batch update of the 4 queries
        new Thread() {
            @Override
            public void run() {
                try {
                    queriesCompleted.await();
                    Realm bgRealm = Realm.getInstance(looperThread.realm.getConfiguration());

                    bgRealm.beginTransaction();
                    bgRealm.createObject(AllTypes.class);
                    bgRealm.createObject(AnnotationIndexTypes.class);
                    bgRealm.commitTransaction();

                    bgRealm.close();
                    bgRealmClosedLatch.countDown();
                } catch (InterruptedException e) {
                    fail(e.getMessage());
                }
            }
        }.start();
    }

    // this test make sure that Async queries update when using link
    @Test
    @RunTestInLooperThread
    public void queryingLinkHandover() throws Throwable {
        final AtomicInteger numberOfInvocations = new AtomicInteger(0);
        final Realm realm = looperThread.realm;

        final RealmResults<Dog> allAsync = realm.where(Dog.class).equalTo("owner.name", "kiba").findAllAsync();
        allAsync.addChangeListener(new RealmChangeListener() {
            @Override
            public void onChange() {
                switch (numberOfInvocations.incrementAndGet()) {
                    case 1:
                        assertEquals(0, allAsync.size());
                        assertTrue(allAsync.isLoaded());
                        assertTrue(allAsync.isValid());
                        assertTrue(allAsync.isEmpty());
                        new RealmBackgroundTask(realm.getConfiguration()) {
                            @Override
                            public void doInBackground(Realm realm) {
                                realm.beginTransaction();
                                Dog dog = realm.createObject(Dog.class);
                                dog.setAge(10);
                                dog.setName("Akamaru");
                                Owner kiba = realm.createObject(Owner.class);
                                kiba.setName("kiba");
                                dog.setOwner(kiba);
                                realm.commitTransaction();
                            }
                        }.awaitOrFail();
                        break;

                    case 2:
                        assertEquals(1, realm.allObjects(Dog.class).size());
                        assertEquals(1, realm.allObjects(Owner.class).size());
                        assertEquals(1, allAsync.size());
                        assertTrue(allAsync.isLoaded());
                        assertTrue(allAsync.isValid());
                        assertFalse(allAsync.isEmpty());
                        assertEquals(1, allAsync.size());
                        assertEquals("Akamaru", allAsync.get(0).getName());
                        assertEquals("kiba", allAsync.get(0).getOwner().getName());
                        looperThread.testComplete();
                        break;
                }
            }
        });
    }

    // Make sure we don't get the run into the IllegalStateException
    // (Caller thread behind the worker thread)
    // Scenario:
    // - Caller thread is in version 1, start an asyncFindFirst
    // - Another thread advance the Realm, now the latest version = 2
    // - The worker thread should query against version 1 not version 2
    // otherwise the caller thread wouldn't be able to import the result
    // - The notification mechanism will guarantee that the REALM_CHANGE triggered by
    // the background thread, will update the caller thread (advancing it to version 2)
    @Test
    @RunTestInLooperThread
    public void testFindFirstUsesCallerThreadVersion() throws Throwable {
        final CountDownLatch signalClosedRealm = new CountDownLatch(1);

        populateTestRealm(looperThread.realm, 10);
        Realm.asyncQueryExecutor.pause();

        final AllTypes firstAsync = looperThread.realm.where(AllTypes.class).findFirstAsync();
        firstAsync.addChangeListener(new RealmChangeListener() {
            @Override
            public void onChange() {
                assertNotNull(firstAsync);
                assertEquals("test data 0", firstAsync.getColumnString());
                looperThread.testComplete(signalClosedRealm);
            }
        });

        // advance the background Realm
        new Thread() {
            @Override
            public void run() {
                Realm bgRealm = Realm.getInstance(looperThread.realmConfiguration);
                // Advancing the Realm without generating notifications
                bgRealm.sharedGroupManager.promoteToWrite();
                bgRealm.sharedGroupManager.commitAndContinueAsRead();
                Realm.asyncQueryExecutor.resume();
                bgRealm.close();
                signalClosedRealm.countDown();
            }
        }.start();
    }

<<<<<<< HEAD
    @Test
    @RunTestInLooperThread
    public void testAsyncTransactionWorksWithAsyncQuery() {
        RealmResults<AllTypes> results = looperThread.realm.where(AllTypes.class).findAllAsync();
        results.addChangeListener(new RealmChangeListener() {
            @Override
            public void onChange() {
                //assertEquals(workerThread.realm.where(AllTypes.class).count(), 1);
            }
        });
        looperThread.keepStrongReference.add(results);

        looperThread.realm.executeTransaction(new Realm.Transaction() {
            @Override
            public void execute(Realm realm) {
                realm.createObject(AllTypes.class);
            }
        }, new Realm.Transaction.Callback() {
            @Override
            public void onSuccess() {
                assertEquals(looperThread.realm.where(AllTypes.class).count(), 1);
                looperThread.testComplete();
            }

            @Override
            public void onError(Exception e) {
                fail();
            }
        });
=======
    // Test case for https://github.com/realm/realm-java/issues/2417
    // Ensure that a UnreachableVersion exception during handover doesn't crash the app or cause a segfault.
    @Test
    @UiThreadTest
    public void badVersion_findAll() throws NoSuchFieldException, IllegalAccessException {
        TestHelper.replaceRealmThreadExectutor(RealmThreadPoolExecutor.newSingleThreadExecutor());
        RealmConfiguration config  = configFactory.createConfiguration();
        Realm realm = Realm.getInstance(config);
        realm.executeTransactionAsync(new Realm.Transaction() {
            @Override
            public void execute(Realm realm) {
                realm.deleteAll();
            }
        });
        realm.executeTransactionAsync(new Realm.Transaction() {
            @Override
            public void execute(Realm realm) {
                realm.deleteAll();
            }
        });
        realm.executeTransactionAsync(new Realm.Transaction() {
            @Override
            public void execute(Realm realm) {
                realm.deleteAll();
            }
        });
        boolean result = realm.where(AllTypes.class).findAllAsync().load();
        try {
            assertFalse(result);
        } finally {
            realm.close();
        }
    }

    // Test case for https://github.com/realm/realm-java/issues/2417
    // Ensure that a UnreachableVersion exception during handover doesn't crash the app or cause a segfault.
    @Test
    @UiThreadTest
    public void badVersion_findAllSortedAsync() throws NoSuchFieldException, IllegalAccessException {
        TestHelper.replaceRealmThreadExectutor(RealmThreadPoolExecutor.newSingleThreadExecutor());
        RealmConfiguration config = configFactory.createConfiguration();
        Realm realm = Realm.getInstance(config);
        realm.executeTransactionAsync(new Realm.Transaction() {
            @Override
            public void execute(Realm realm) {
                realm.deleteAll();
            }
        });
        realm.executeTransactionAsync(new Realm.Transaction() {
            @Override
            public void execute(Realm realm) {
                realm.deleteAll();
            }
        });
        realm.executeTransactionAsync(new Realm.Transaction() {
            @Override
            public void execute(Realm realm) {
                realm.deleteAll();
            }
        });
        realm.where(AllTypes.class)
                .findAllSortedAsync(AllTypes.FIELD_STRING, Sort.ASCENDING, AllTypes.FIELD_LONG, Sort.DESCENDING)
                .load();
        realm.close();
    }

    // Test case for https://github.com/realm/realm-java/issues/2417
    // Ensure that a UnreachableVersion exception during handover doesn't crash the app or cause a segfault.
    @Test
    @UiThreadTest
    public void badVersion_distinct() throws NoSuchFieldException, IllegalAccessException {
        TestHelper.replaceRealmThreadExectutor(RealmThreadPoolExecutor.newSingleThreadExecutor());
        RealmConfiguration config = configFactory.createConfiguration();
        Realm realm = Realm.getInstance(config);
        realm.executeTransactionAsync(new Realm.Transaction() {
            @Override
            public void execute(Realm realm) {
                realm.deleteAll();
            }
        });
        realm.executeTransactionAsync(new Realm.Transaction() {
            @Override
            public void execute(Realm realm) {
                realm.deleteAll();
            }
        });
        realm.executeTransactionAsync(new Realm.Transaction() {
            @Override
            public void execute(Realm realm) {
                realm.deleteAll();
            }
        });
        realm.where(AllJavaTypes.class)
                .distinctAsync(AllJavaTypes.FIELD_STRING)
                .load();

        realm.close();
    }

    // Test case for https://github.com/realm/realm-java/issues/2417
    // Ensure that a UnreachableVersion exception during handover doesn't crash the app or cause a segfault.
    @Test
    @RunTestInLooperThread
    public void badVersion_syncTransaction() throws NoSuchFieldException, IllegalAccessException {
        TestHelper.replaceRealmThreadExectutor(RealmThreadPoolExecutor.newSingleThreadExecutor());
        Realm realm = looperThread.realm;

        // 1. Make sure that async query is not started
        final RealmResults<AllTypes> result = realm.where(AllTypes.class).findAllSortedAsync(AllTypes.FIELD_STRING);
        result.addChangeListener(new RealmChangeListener() {
            @Override
            public void onChange() {
                // 4. The commit in #2, should result in a refresh being triggered, which means this callback will
                // be notified once the updated async queries has run.
                // with the correct
                assertTrue(result.isValid());
                assertTrue(result.isLoaded());
                assertEquals(1, result.size());
                looperThread.testComplete();
            }
        });

        // 2. Advance the calle Realm, invalidating the version in the handover object
        realm.beginTransaction();
        realm.createObject(AllTypes.class);
        realm.commitTransaction();

        // 3. The async query should now (hopefully) fail with a BadVersion
        result.load();
>>>>>>> 61d14cbc
    }

    // *** Helper methods ***

    private void populateTestRealm(final Realm testRealm, int objects) {
        testRealm.setAutoRefresh(false);
        testRealm.beginTransaction();
        testRealm.allObjects(AllTypes.class).clear();
        testRealm.allObjects(NonLatinFieldNames.class).clear();
        for (int i = 0; i < objects; ++i) {
            AllTypes allTypes = testRealm.createObject(AllTypes.class);
            allTypes.setColumnBoolean((i % 3) == 0);
            allTypes.setColumnBinary(new byte[]{1, 2, 3});
            allTypes.setColumnDate(new Date());
            allTypes.setColumnDouble(3.1415);
            allTypes.setColumnFloat(1.234567f + i);
            allTypes.setColumnString("test data " + i);
            allTypes.setColumnLong(i);
            NonLatinFieldNames nonLatinFieldNames = testRealm.createObject(NonLatinFieldNames.class);
            nonLatinFieldNames.set델타(i);
            nonLatinFieldNames.setΔέλτα(i);
            nonLatinFieldNames.set베타(1.234567f + i);
            nonLatinFieldNames.setΒήτα(1.234567f + i);
        }
        testRealm.commitTransaction();
        testRealm.setAutoRefresh(true);
    }

    private void populateForDistinct(Realm realm, long numberOfBlocks, long numberOfObjects, boolean withNull) {
        realm.beginTransaction();
        for (int i = 0; i < numberOfObjects * numberOfBlocks; i++) {
            for (int j = 0; j < numberOfBlocks; j++) {
                AnnotationIndexTypes obj = realm.createObject(AnnotationIndexTypes.class);
                obj.setIndexBoolean(j % 2 == 0);
                obj.setIndexLong(j);
                obj.setIndexDate(withNull ? null : new Date(1000 * j));
                obj.setIndexString(withNull ? null : "Test " + j);
                obj.setNotIndexBoolean(j % 2 == 0);
                obj.setNotIndexLong(j);
                obj.setNotIndexDate(withNull ? null : new Date(1000 * j));
                obj.setNotIndexString(withNull ? null : "Test " + j);
            }
        }
        realm.commitTransaction();
    }
}<|MERGE_RESOLUTION|>--- conflicted
+++ resolved
@@ -1816,7 +1816,6 @@
         }.start();
     }
 
-<<<<<<< HEAD
     @Test
     @RunTestInLooperThread
     public void testAsyncTransactionWorksWithAsyncQuery() {
@@ -1846,7 +1845,7 @@
                 fail();
             }
         });
-=======
+
     // Test case for https://github.com/realm/realm-java/issues/2417
     // Ensure that a UnreachableVersion exception during handover doesn't crash the app or cause a segfault.
     @Test
@@ -1976,7 +1975,6 @@
 
         // 3. The async query should now (hopefully) fail with a BadVersion
         result.load();
->>>>>>> 61d14cbc
     }
 
     // *** Helper methods ***
