--- conflicted
+++ resolved
@@ -392,15 +392,6 @@
 
     @Test
     public void hashCode_cyclicObject() {
-<<<<<<< HEAD
-        // Don't use the configFactory as we need absolute control over the path to be able to calculate the hashCode
-        realm.close();
-        RealmConfiguration realmConfig = new RealmConfiguration.Builder(InstrumentationRegistry.getTargetContext()).build();
-        Realm.deleteRealm(realmConfig);
-        realm = Realm.getInstance(realmConfig);
-
-=======
->>>>>>> 30d3281b
         realm.beginTransaction();
         final CyclicType foo = createCyclicData();
         realm.commitTransaction();
