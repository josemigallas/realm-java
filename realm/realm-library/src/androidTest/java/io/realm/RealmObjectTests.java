/*
 * Copyright 2014 Realm Inc.
 *
 * Licensed under the Apache License, Version 2.0 (the "License");
 * you may not use this file except in compliance with the License.
 * You may obtain a copy of the License at
 *
 * http://www.apache.org/licenses/LICENSE-2.0
 *
 * Unless required by applicable law or agreed to in writing, software
 * distributed under the License is distributed on an "AS IS" BASIS,
 * WITHOUT WARRANTIES OR CONDITIONS OF ANY KIND, either express or implied.
 * See the License for the specific language governing permissions and
 * limitations under the License.
 */

package io.realm;

import android.support.test.runner.AndroidJUnit4;

import org.junit.After;
import org.junit.Before;
import org.junit.Rule;
import org.junit.Test;
import org.junit.rules.ExpectedException;
import org.junit.runner.RunWith;

import java.io.FileNotFoundException;
import java.util.Calendar;
import java.util.Date;
import java.util.concurrent.Callable;
import java.util.concurrent.CountDownLatch;
import java.util.concurrent.ExecutionException;
import java.util.concurrent.ExecutorService;
import java.util.concurrent.Executors;
import java.util.concurrent.Future;
import java.util.concurrent.atomic.AtomicReference;

import io.realm.entities.AllTypes;
import io.realm.entities.ConflictingFieldName;
import io.realm.entities.CyclicType;
import io.realm.entities.Dog;
import io.realm.entities.NullTypes;
import io.realm.entities.StringAndInt;
import io.realm.entities.Thread;
import io.realm.internal.Row;
import io.realm.internal.Table;
import io.realm.rule.TestRealmConfigurationFactory;

import static io.realm.internal.test.ExtraTests.assertArrayEquals;
import static org.junit.Assert.assertEquals;
import static org.junit.Assert.assertFalse;
import static org.junit.Assert.assertNotEquals;
import static org.junit.Assert.assertNotNull;
import static org.junit.Assert.assertNull;
import static org.junit.Assert.assertTrue;
import static org.junit.Assert.fail;

@RunWith(AndroidJUnit4.class)
public class RealmObjectTests {

    private static final int TEST_SIZE = 5;
    private static final boolean REMOVE_FIRST = true;
    private static final boolean REMOVE_LAST = false;

    @Rule
    public final TestRealmConfigurationFactory configFactory = new TestRealmConfigurationFactory();
    @Rule
    public final ExpectedException thrown = ExpectedException.none();

    private Realm realm;
    private RealmConfiguration realmConfig;

    @Before
    public void setUp() {
        realmConfig = configFactory.createConfiguration();
        realm = Realm.getInstance(realmConfig);
    }

    @After
    public void tearDown() {
        if (realm != null) {
            realm.close();
        }
    }

    // FIXME remove?
    @Test
    public void row_isValid() {
        realm.beginTransaction();
        RealmObject realmObject = realm.createObject(AllTypes.class);
        Row row = realmObject.row;
        realm.commitTransaction();

        assertNotNull("RealmObject.realmGetRow returns zero ", row);
        assertEquals(9, row.getColumnCount());
    }

    @Test
    public void stringEncoding() {
        String[] strings = {"ABCD", "ÆØÅ", "Ö∫Ë", "ΠΑΟΚ", "Здравей"};

        realm.beginTransaction();
        realm.delete(AllTypes.class);

        for (String str : strings) {
            AllTypes obj1 = realm.createObject(AllTypes.class);
            obj1.setColumnString(str);
        }
        realm.commitTransaction();

        RealmResults<AllTypes> objects = realm.allObjects(AllTypes.class);
        assertEquals(strings.length, objects.size());
        int i = 0;
        for (AllTypes obj : objects) {
            String s = obj.getColumnString();
            assertEquals(strings[i], s);
            i++;
        }
    }

    // invalid surrogate pairs:
    // both high and low should lead to an IllegalArgumentException
    @Test
    public void invalidSurrogates() {
        String high = "Invalid high surrogate \uD83C\uD83C\uDF51";
        String low  = "Invalid low surrogate \uD83C\uDF51\uDF51";

        realm.beginTransaction();
        realm.delete(AllTypes.class);
        realm.commitTransaction();

        realm.beginTransaction();
        try {
            AllTypes highSurrogate = realm.createObject(AllTypes.class);
            highSurrogate.setColumnString(high);
            fail();
        } catch (IllegalArgumentException ignored) {}
        realm.cancelTransaction();

        realm.beginTransaction();
        try {
            AllTypes lowSurrogate = realm.createObject(AllTypes.class);
            lowSurrogate.setColumnString(low);
            fail();
        } catch (IllegalArgumentException ignored) {}
        realm.cancelTransaction();
    }

    // removing original object and see if has been removed
    @Test
    public void deleteFromRealm() {
        realm.beginTransaction();
        Dog rex = realm.createObject(Dog.class);
        rex.setName("Rex");
        Dog fido = realm.createObject(Dog.class);
        fido.setName("Fido");
        realm.commitTransaction();

        RealmResults<Dog> allDogsBefore = realm.where(Dog.class).equalTo("name", "Rex").findAll();
        assertEquals(1, allDogsBefore.size());

        realm.beginTransaction();
        rex.deleteFromRealm();
        realm.commitTransaction();

        RealmResults<Dog> allDogsAfter = realm.where(Dog.class).equalTo("name", "Rex").findAll();
        assertEquals(0, allDogsAfter.size());

        fido.getName();
        try {
            rex.getName();
            realm.close();
            fail();
        } catch (IllegalStateException ignored) {}

        // deleting rex twice should fail
        realm.beginTransaction();
        try {
            rex.deleteFromRealm();
            realm.close();
            fail();
        } catch (IllegalStateException ignored) {}
        realm.commitTransaction();
        realm.close();
    }

    @Test
    public void deleteFromRealm_twiceThrows() {
        realm.beginTransaction();
        Dog dog = realm.createObject(Dog.class);
        dog.setAge(42);
        realm.commitTransaction();

        realm.beginTransaction();
        assertTrue(dog.isValid());
        dog.deleteFromRealm();
        assertFalse(dog.isValid());

        try {
            dog.deleteFromRealm();
            fail();
        } catch (IllegalStateException ignored) {
        }
    }

    // query for an object, remove it and see it has been removed from realm
    @Test
    public void deleteFromRealm_removedFromResults() {
        realm.beginTransaction();
        realm.delete(Dog.class);
        Dog dogToAdd = realm.createObject(Dog.class);
        dogToAdd.setName("Rex");
        realm.commitTransaction();

        assertEquals(1, realm.allObjects(Dog.class).size());

        Dog dogToRemove = realm.where(Dog.class).findFirst();
        assertNotNull(dogToRemove);
        realm.beginTransaction();
        dogToRemove.deleteFromRealm();
        realm.commitTransaction();

        assertEquals(0, realm.allObjects(Dog.class).size());
        try {
            dogToAdd.getName();
            realm.close();
            fail();
        } catch (IllegalStateException ignored) {
        }
        try {
            dogToRemove.getName();
            realm.close();
            fail();
        } catch (IllegalStateException ignored) {
        }
        realm.close();
    }

    private void removeOneByOne(boolean atFirst) {
        // Create test data
        realm.beginTransaction();
        realm.delete(Dog.class);
        for (int i = 0; i < TEST_SIZE; i++) {
            realm.createObject(Dog.class);
        }
        realm.commitTransaction();

        // Check initial size
        RealmResults<Dog> dogs = realm.allObjects(Dog.class);
        assertEquals(TEST_SIZE, dogs.size());

        // Check that calling removeFromRealm doesn't remove the object from the RealmResult
        realm.beginTransaction();
        for (int i = 0; i < TEST_SIZE; i++) {
            if (atFirst) {
<<<<<<< HEAD
                dogs.get(i).removeFromRealm();
                assertFalse("Dog " + i + " should be deleted", dogs.get(i).isValid());
                assertEquals("Size() failed at Dog " + i, TEST_SIZE, dogs.size());
=======
                dogToRemove = dogs.first();
            } else {
                dogToRemove = dogs.last();
            }
            ages.remove(dogToRemove.getAge());
            dogToRemove.deleteFromRealm();

            // object is no longer valid
            try {
                dogToRemove.getAge();
                fail();
            }
            catch (IllegalStateException ignored) {}

            realm.commitTransaction();

            // and removed from realm and remaining objects are place correctly
            RealmResults<Dog> remainingDogs = realm.allObjects(Dog.class);
            assertEquals(TEST_SIZE - i - 1, remainingDogs.size());
            for (Dog dog : remainingDogs) {
                assertTrue(ages.contains(dog.getAge()));
>>>>>>> eb69bffd
            }
        }
        realm.commitTransaction();
    }

    // Tests calling removeFromRealm on a RealmResults instead of RealmResults.remove()
    @Test
    public void deleteFromRealm_atPosition() {
        removeOneByOne(REMOVE_FIRST);
        removeOneByOne(REMOVE_LAST);
    }

    private enum Method {
        METHOD_GETTER,
        METHOD_SETTER,
        METHOD_DELETE_FROM_REALM
    }

    private boolean runMethodOnWrongThread(final Method method) throws ExecutionException, InterruptedException {
        final AllTypes allTypes = realm.where(AllTypes.class).findFirst();
        ExecutorService executorService = Executors.newSingleThreadExecutor();
        Future<Boolean> future = executorService.submit(new Callable<Boolean>() {
            @Override
            public Boolean call() throws Exception {
                try {
                    switch (method) {
                        case METHOD_GETTER:
                            allTypes.getColumnFloat();
                           break;
                        case METHOD_SETTER:
                            allTypes.setColumnFloat(1.0f);
                            break;
                        case METHOD_DELETE_FROM_REALM:
                            allTypes.deleteFromRealm();
                            break;
                    }
                    return false;
                } catch (IllegalStateException ignored) {
                    return true;
                }
            }
        });

        return future.get();
    }

    @Test
    public void methodsThrowOnWrongThread() throws ExecutionException, InterruptedException {
        realm.beginTransaction();
        realm.createObject(AllTypes.class);
        realm.commitTransaction();

        for (Method method : Method.values()) {
            assertTrue(runMethodOnWrongThread(method));
        }
    }

    @Test
    public void equals_sameObjectDifferentInstance() {
        realm.beginTransaction();
        CyclicType ct = realm.createObject(CyclicType.class);
        ct.setName("Foo");
        realm.commitTransaction();

        CyclicType ct1 = realm.where(CyclicType.class).findFirst();
        CyclicType ct2 = realm.where(CyclicType.class).findFirst();

        assertTrue(ct1.equals(ct2));
        assertTrue(ct2.equals(ct1));
    }

    @Test
    public void equals_differentObjects() {
        realm.beginTransaction();
        CyclicType objA = realm.createObject(CyclicType.class);
        objA.setName("Foo");
        CyclicType objB = realm.createObject(CyclicType.class);
        objB.setName("Bar");
        realm.commitTransaction();

        assertFalse(objA.equals(objB));
        assertFalse(objB.equals(objA));
    }

    @Test
    public void equals_afterModification() {
        realm.beginTransaction();
        CyclicType ct = realm.createObject(CyclicType.class);
        ct.setName("Foo");
        realm.commitTransaction();

        CyclicType ct1 = realm.where(CyclicType.class).findFirst();
        CyclicType ct2 = realm.where(CyclicType.class).findFirst();

        realm.beginTransaction();
        ct1.setName("Baz");
        realm.commitTransaction();

        assertTrue(ct1.equals(ct2));
        assertTrue(ct2.equals(ct1));
    }

    @Test
    public void equals_standAloneObject() {
        realm.beginTransaction();
        CyclicType ct1 = realm.createObject(CyclicType.class);
        ct1.setName("Foo");
        realm.commitTransaction();

        CyclicType ct2 = new CyclicType();
        ct2.setName("Bar");

        assertFalse(ct1.equals(ct2));
        assertFalse(ct2.equals(ct1));
    }

    @Test
    public void equals_cyclicObject() {
        realm.beginTransaction();
        CyclicType foo = createCyclicData();
        realm.commitTransaction();

        assertEquals(foo, realm.where(CyclicType.class).equalTo("name", "Foo").findFirst());
    }

    @Test
    public void toString_cyclicObject() {
        realm.beginTransaction();
        CyclicType foo = createCyclicData();
        realm.commitTransaction();
        String expected = "CyclicType = [{id:0},{name:Foo},{date:null},{object:CyclicType},{otherObject:null},{objects:RealmList<CyclicType>[0]}]";
        assertEquals(expected, foo.toString());
    }

    @Test
    public void hashCode_cyclicObject() {
        realm.beginTransaction();
        final CyclicType foo = createCyclicData();
        realm.commitTransaction();

        // Check that the hash code is always the same between multiple calls.
        assertEquals(foo.hashCode(), foo.hashCode());
        // Check that the hash code is the same among same object
        assertEquals(foo.hashCode(), realm.where(CyclicType.class).equalTo("name", foo.getName()).findFirst().hashCode());
        // hash code is different from other objects.
        assertNotEquals(foo.getObject().hashCode(), foo.hashCode());

        final int originalHashCode = foo.hashCode();
        realm.executeTransaction(new Realm.Transaction() {
            @Override
            public void execute(Realm realm) {
                foo.setName(foo.getName() + "1234");
            }
        });
        // Check that Updating the value of its field does not affect the hash code.
        assertEquals(originalHashCode, foo.hashCode());

        // Check the hash code of the object from a Realm in different file name.
        RealmConfiguration realmConfig_differentName = configFactory.createConfiguration(
                "another_" + realmConfig.getRealmFileName());
        Realm realm_differentName = Realm.getInstance(realmConfig_differentName);
        //noinspection TryFinallyCanBeTryWithResources
        try {
            realm_differentName.beginTransaction();
            CyclicType fooFromDifferentName = createCyclicData(realm_differentName);
            realm_differentName.commitTransaction();

            assertNotEquals(fooFromDifferentName.hashCode(), foo.hashCode());
        } finally {
            realm_differentName.close();
        }

        // Check the hash code of the object from a Realm in different folder.
        RealmConfiguration realmConfig_differentPath = configFactory.createConfiguration(
                "anotherDir", realmConfig.getRealmFileName());
        Realm realm_differentPath = Realm.getInstance(realmConfig_differentPath);
        //noinspection TryFinallyCanBeTryWithResources
        try {
            realm_differentPath.beginTransaction();
            CyclicType fooFromDifferentPath = createCyclicData(realm_differentPath);
            realm_differentPath.commitTransaction();

            assertNotEquals(fooFromDifferentPath.hashCode(), foo.hashCode());
        } finally {
            realm_differentPath.close();
        }
    }

    private CyclicType createCyclicData(Realm realm) {
        CyclicType foo = realm.createObject(CyclicType.class);
        foo.setName("Foo");
        CyclicType bar = realm.createObject(CyclicType.class);
        bar.setName("Bar");

        // Setup cycle on normal object references
        foo.setObject(bar);
        bar.setObject(foo);
        return foo;
    }

    private CyclicType createCyclicData() {
        return createCyclicData(realm);
    }

    @Test
    public void dateType() {
        long testDatesValid[] = {-1000, 0, 1000};
        long testDatesLoosePrecision[] = {Long.MIN_VALUE, 1, 1001, Long.MAX_VALUE};

        // test valid dates
        realm.beginTransaction();
        for (long value : testDatesValid) {
            AllTypes allTypes = realm.createObject(AllTypes.class);
            allTypes.setColumnDate(new Date(value));
        }
        realm.commitTransaction();

        int i = 0;
        for (AllTypes allTypes : realm.allObjects(AllTypes.class)) {
            assertEquals("Item " + i, new Date(testDatesValid[i]), allTypes.getColumnDate());
            i++;
        }

        // test valid dates but with precision lost
        realm.beginTransaction();
        realm.delete(AllTypes.class);
        for (long value : testDatesLoosePrecision) {
            AllTypes allTypes = realm.createObject(AllTypes.class);
            allTypes.setColumnDate(new Date(value));
        }
        realm.commitTransaction();

        i = 0;
        for (AllTypes allTypes : realm.allObjects(AllTypes.class)) {
            assertFalse("Item " + i, new Date(testDatesLoosePrecision[i]) == allTypes.getColumnDate());
            assertEquals("Item " + i, new Date(1000*(testDatesLoosePrecision[i]/1000)), allTypes.getColumnDate());
            i++;
        }
    }

    private Date newDate(int year, int month, int dayOfMonth) {
        Calendar cal = Calendar.getInstance();
        cal.set(Calendar.YEAR, year);
        cal.set(Calendar.MONTH, month);
        cal.set(Calendar.DAY_OF_MONTH, dayOfMonth);
        cal.set(Calendar.HOUR, 0);
        cal.set(Calendar.MINUTE, 0);
        cal.set(Calendar.MILLISECOND, 0);
        return cal.getTime();
    }

    @Test
    public void setter_outsideTransactionThrows() {
        realm.beginTransaction();
        Dog dog = realm.createObject(Dog.class);
        realm.commitTransaction();

        thrown.expect(IllegalStateException.class);
        dog.setName("Rex");
    }

    @Test
    public void setter_link_null() {
        realm.beginTransaction();
        CyclicType objA = realm.createObject(CyclicType.class);
        objA.setName("Foo");
        CyclicType objB = realm.createObject(CyclicType.class);
        objB.setName("Bar");

        objA.setObject(objB);

        assertNotNull(objA.getObject());

        try {
            objA.setObject(null);
        } catch (NullPointerException nullPointer) {
            fail();
        }
        realm.commitTransaction();
        assertNull(objA.getObject());
    }

    @Test
    public void setter_link_standaloneObject() {
        CyclicType standalone = new CyclicType();

        realm.beginTransaction();
        try {
            CyclicType target = realm.createObject(CyclicType.class);

            try {
                target.setObject(standalone);
                fail();
            } catch (IllegalArgumentException ignored) {
            }
        } finally {
            realm.cancelTransaction();
        }
    }

    @Test
    public void setter_link_deletedObject() {
        realm.beginTransaction();
        try {
            CyclicType target = realm.createObject(CyclicType.class);

            CyclicType removed = realm.createObject(CyclicType.class);
            removed.deleteFromRealm();

            try {
                target.setObject(removed);
                fail();
            } catch (IllegalArgumentException ignored) {
            }
        } finally {
            realm.cancelTransaction();
        }
    }

    @Test
    public void setter_link_closedObject() {
        realm.beginTransaction();
        CyclicType closed = realm.createObject(CyclicType.class);
        realm.commitTransaction();
        realm.close();
        assertTrue(realm.isClosed());

        realm = Realm.getInstance(realmConfig);
        realm.beginTransaction();
        try {
            CyclicType target = realm.createObject(CyclicType.class);

            try {
                target.setObject(closed);
                fail();
            } catch (IllegalArgumentException ignored) {
            }
        } finally {
            realm.cancelTransaction();
        }
    }

    @Test
    public void setter_link_objectFromOtherRealm() {
        RealmConfiguration config = configFactory.createConfiguration("another.realm");
        Realm anotherRealm = Realm.getInstance(config);
        //noinspection TryFinallyCanBeTryWithResources
        try {
            anotherRealm.beginTransaction();
            CyclicType objFromAnotherRealm = anotherRealm.createObject(CyclicType.class);
            anotherRealm.commitTransaction();

            realm.beginTransaction();
            try {
                CyclicType target = realm.createObject(CyclicType.class);

                try {
                    target.setObject(objFromAnotherRealm);
                    fail();
                } catch (IllegalArgumentException ignored) {
                }
            } finally {
                realm.cancelTransaction();
            }
        } finally {
            anotherRealm.close();
        }
    }

    @Test
    public void setter_link_objectFromAnotherThread() throws InterruptedException {
        final CountDownLatch createLatch = new CountDownLatch(1);
        final CountDownLatch testEndLatch = new CountDownLatch(1);

        final AtomicReference<CyclicType> objFromAnotherThread = new AtomicReference<>();

        java.lang.Thread thread = new java.lang.Thread() {
            @Override
            public void run() {
                Realm realm = Realm.getInstance(realmConfig);

                // 1. create an object
                realm.beginTransaction();
                objFromAnotherThread.set(realm.createObject(CyclicType.class));
                realm.commitTransaction();

                createLatch.countDown();
                try {
                    testEndLatch.await();
                } catch (InterruptedException ignored) {
                }

                // 3. close Realm in this thread and finish.
                realm.close();
            }
        };
        thread.start();

        createLatch.await();
        // 2. set created object to target
        realm.beginTransaction();
        try {
            CyclicType target = realm.createObject(CyclicType.class);
            try {
                target.setObject(objFromAnotherThread.get());
                fail();
            } catch (IllegalArgumentException ignored) {
            }
        } finally {
            testEndLatch.countDown();
            realm.cancelTransaction();
        }

        // wait for finishing the thread
        thread.join();
    }

    @Test
    public void setter_list_withStandaloneObject() {
        CyclicType standalone = new CyclicType();

        realm.beginTransaction();
        try {
            CyclicType target = realm.createObject(CyclicType.class);

            RealmList<CyclicType> list = new RealmList<>();
            list.add(realm.createObject(CyclicType.class));
            list.add(standalone); // List contains a standalone object
            list.add(realm.createObject(CyclicType.class));

            try {
                target.setObjects(list);
                fail();
            } catch (IllegalArgumentException ignored) {
            }
        } finally {
            realm.cancelTransaction();
        }
    }

    @Test
    public void setter_list_withDeletedObject() {
        realm.beginTransaction();
        try {
            CyclicType target = realm.createObject(CyclicType.class);

            CyclicType removed = realm.createObject(CyclicType.class);
            removed.deleteFromRealm();

            RealmList<CyclicType> list = new RealmList<>();
            list.add(realm.createObject(CyclicType.class));
            list.add(removed); // List contains a deleted object
            list.add(realm.createObject(CyclicType.class));

            try {
                target.setObjects(list);
                fail();
            } catch (IllegalArgumentException ignored) {
            }
        } finally {
            realm.cancelTransaction();
        }
    }

    @Test
    public void setter_list_withClosedObject() {
        realm.beginTransaction();
        CyclicType closed = realm.createObject(CyclicType.class);
        realm.commitTransaction();
        realm.close();
        assertTrue(realm.isClosed());

        realm = Realm.getInstance(realmConfig);
        realm.beginTransaction();
        try {
            CyclicType target = realm.createObject(CyclicType.class);

            RealmList<CyclicType> list = new RealmList<>();
            list.add(realm.createObject(CyclicType.class));
            list.add(closed); // List contains a closed object
            list.add(realm.createObject(CyclicType.class));

            try {
                target.setObjects(list);
                fail();
            } catch (IllegalArgumentException ignored) {
            }
        } finally {
            realm.cancelTransaction();
        }
    }

    @Test
    public void setter_list_withObjectFromAnotherRealm() {
        RealmConfiguration config = configFactory.createConfiguration("another.realm");
        Realm anotherRealm = Realm.getInstance(config);
        //noinspection TryFinallyCanBeTryWithResources
        try {
            anotherRealm.beginTransaction();
            CyclicType objFromAnotherRealm = anotherRealm.createObject(CyclicType.class);
            anotherRealm.commitTransaction();

            realm.beginTransaction();
            try {
                CyclicType target = realm.createObject(CyclicType.class);

                RealmList<CyclicType> list = new RealmList<>();
                list.add(realm.createObject(CyclicType.class));
                list.add(objFromAnotherRealm); // List contains an object from another Realm
                list.add(realm.createObject(CyclicType.class));

                try {
                    target.setObjects(list);
                    fail();
                } catch (IllegalArgumentException ignored) {
                }
            } finally {
                realm.cancelTransaction();
            }
        } finally {
            anotherRealm.close();
        }
    }

    @Test
    public void setter_list_withObjectFromAnotherThread() throws InterruptedException {
        final CountDownLatch createLatch = new CountDownLatch(1);
        final CountDownLatch testEndLatch = new CountDownLatch(1);

        final AtomicReference<CyclicType> objFromAnotherThread = new AtomicReference<>();

        java.lang.Thread thread = new java.lang.Thread() {
            @Override
            public void run() {
                Realm realm = Realm.getInstance(realmConfig);

                // 1. create an object
                realm.beginTransaction();
                objFromAnotherThread.set(realm.createObject(CyclicType.class));
                realm.commitTransaction();

                createLatch.countDown();
                try {
                    testEndLatch.await();
                } catch (InterruptedException ignored) {
                }

                // 3. close Realm in this thread and finish.
                realm.close();
            }
        };
        thread.start();

        createLatch.await();
        // 2. set created object to target
        realm.beginTransaction();
        try {
            CyclicType target = realm.createObject(CyclicType.class);

            RealmList<CyclicType> list = new RealmList<>();
            list.add(realm.createObject(CyclicType.class));
            list.add(objFromAnotherThread.get()); // List contains an object from another thread.
            list.add(realm.createObject(CyclicType.class));

            try {
                target.setObjects(list);
                fail();
            } catch (IllegalArgumentException ignored) {
            }
        } finally {
            testEndLatch.countDown();
            realm.cancelTransaction();
        }

        // wait for finishing the thread
        thread.join();
    }

    @Test
    public void classNameConflictsWithFrameworkClass() {
        // The model class' name (Thread) clashed with a common Java class.
        // The annotation process must be able to handle that.
        realm.beginTransaction();
        @SuppressWarnings("unused")
        Thread thread = realm.createObject(Thread.class);
        realm.commitTransaction();
    }

    @Test
    public void isValid_standaloneObject() {
        AllTypes allTypes = new AllTypes();
        assertFalse(allTypes.isValid());
    }

    @Test
    public void isValid_closedRealm() {
        RealmConfiguration otherConfig = configFactory.createConfiguration("other-realm");
        Realm testRealm = Realm.getInstance(otherConfig);
        testRealm.beginTransaction();
        AllTypes allTypes = testRealm.createObject(AllTypes.class);
        assertTrue(allTypes.isValid());
        testRealm.commitTransaction();
        testRealm.close();
        assertFalse(allTypes.isValid());
    }

    @Test
    public void IsValid_deletedObject() {
        realm.beginTransaction();
        AllTypes allTypes = realm.createObject(AllTypes.class);
        assertTrue(allTypes.isValid());
        realm.delete(AllTypes.class);
        realm.commitTransaction();
        assertFalse(allTypes.isValid());
    }

    @Test
    public void isValid_managedObject() {
        realm.beginTransaction();
        AllTypes allTypes = realm.createObject(AllTypes.class);
        assertTrue(allTypes.isValid());
        realm.commitTransaction();
        assertTrue(allTypes.isValid());
    }

    // store and retrieve null values for nullable fields
    @Test
    public void set_get_nullOnNullableFields() {
        realm.beginTransaction();
        NullTypes nullTypes = realm.createObject(NullTypes.class);
        // 1 String
        nullTypes.setFieldStringNull(null);
        // 2 Bytes
        nullTypes.setFieldBytesNull(null);
        // 3 Boolean
        nullTypes.setFieldBooleanNull(null);
        // 4 Byte
        nullTypes.setFieldByteNull(null);
        // 5 Short
        nullTypes.setFieldShortNull(null);
        // 6 Integer
        nullTypes.setFieldIntegerNull(null);
        // 7 Long
        nullTypes.setFieldLongNull(null);
        // 8 Float
        nullTypes.setFieldFloatNull(null);
        // 9 Double
        nullTypes.setFieldDoubleNull(null);
        // 10 Date
        nullTypes.setFieldDateNull(null);
        realm.commitTransaction();

        nullTypes = realm.where(NullTypes.class).findFirst();
        // 1 String
        assertNull(nullTypes.getFieldStringNull());
        // 2 Bytes
        assertNull(nullTypes.getFieldBytesNull());
        // 3 Boolean
        assertNull(nullTypes.getFieldBooleanNull());
        // 4 Byte
        assertNull(nullTypes.getFieldByteNull());
        // 5 Short
        assertNull(nullTypes.getFieldShortNull());
        // 6 Integer
        assertNull(nullTypes.getFieldIntegerNull());
        // 7 Long
        assertNull(nullTypes.getFieldLongNull());
        // 8 Float
        assertNull(nullTypes.getFieldFloatNull());
        // 9 Double
        assertNull(nullTypes.getFieldDoubleNull());
        // 10 Date
        assertNull(nullTypes.getFieldDateNull());
    }

    // store and retrieve non-null values when field can contain null strings
    @Test
    public void get_set_nonNullValueOnNullableFields() {
        final String testString = "FooBar";
        final byte[] testBytes = new byte[] {42};
        final Date testDate = newDate(2000, 1, 1);
        realm.beginTransaction();
        NullTypes nullTypes = realm.createObject(NullTypes.class);
        // 1 String
        nullTypes.setFieldStringNull(testString);
        // 2 Bytes
        nullTypes.setFieldBytesNull(testBytes);
        // 3 Boolean
        nullTypes.setFieldBooleanNull(true);
        // 4 Byte
        nullTypes.setFieldByteNull((byte)42);
        // 5 Short
        nullTypes.setFieldShortNull((short)42);
        // 6 Integer
        nullTypes.setFieldIntegerNull(42);
        // 7 Long
        nullTypes.setFieldLongNull(42L);
        // 8 Float
        nullTypes.setFieldFloatNull(42.42F);
        // 9 Double
        nullTypes.setFieldDoubleNull(42.42D);
        // 10 Date
        nullTypes.setFieldDateNull(testDate);
        realm.commitTransaction();

        nullTypes = realm.where(NullTypes.class).findFirst();
        // 1 String
        assertEquals(testString, nullTypes.getFieldStringNull());
        // 2 Bytes
        assertArrayEquals(testBytes, nullTypes.getFieldBytesNull());
        // 3 Boolean
        assertTrue(nullTypes.getFieldBooleanNull());
        // 4 Byte
        assertEquals((byte)42, (byte)nullTypes.getFieldByteNull().intValue());
        // 5 Short
        assertEquals((short)42, (short)nullTypes.getFieldShortNull().intValue());
        // 6 Integer
        assertEquals(42, nullTypes.getFieldIntegerNull().intValue());
        // 7 Long
        assertEquals(42L, nullTypes.getFieldLongNull().longValue());
        // 8 Float
        assertEquals(42.42F, nullTypes.getFieldFloatNull(), 0.0F);
        // 9 Double
        assertEquals(42.42D, nullTypes.getFieldDoubleNull(), 0.0D);
        // 10 Date
        assertEquals(testDate.getTime(), nullTypes.getFieldDateNull().getTime());
    }

    // try to store null values in non-nullable fields
    @Test
    public void set_nullValuesToNonNullableFields() {
        try {
            realm.beginTransaction();
            NullTypes nullTypes = realm.createObject(NullTypes.class);
            // 1 String
            try {
                nullTypes.setFieldStringNotNull(null);
                fail();
            } catch (IllegalArgumentException ignored) {
            }
            // 2 Bytes
            try {
                nullTypes.setFieldBytesNotNull(null);
                fail();
            } catch (IllegalArgumentException ignored) {
            }
            // 3 Boolean
            try {
                nullTypes.setFieldBooleanNotNull(null);
                fail();
            } catch (IllegalArgumentException ignored) {
            }
            // 4 Byte
            try {
                nullTypes.setFieldByteNotNull(null);
                fail();
            } catch (IllegalArgumentException ignored) {
            }
            // 5 Short
            try {
                nullTypes.setFieldShortNotNull(null);
                fail();
            } catch (IllegalArgumentException ignored) {
            }
            // 6 Integer
            try {
                nullTypes.setFieldIntegerNotNull(null);
                fail();
            } catch (IllegalArgumentException ignored) {
            }
            // 7 Long
            try {
                nullTypes.setFieldLongNotNull(null);
                fail();
            } catch (IllegalArgumentException ignored) {
            }
            // 8 Float
            try {
                nullTypes.setFieldFloatNotNull(null);
                fail();
            } catch (IllegalArgumentException ignored) {
            }
            // 9 Double
            try {
                nullTypes.setFieldDoubleNotNull(null);
                fail();
            } catch (IllegalArgumentException ignored) {
            }
            // 10 Date
            try {
                nullTypes.setFieldDateNotNull(null);
                fail();
            } catch (IllegalArgumentException ignored) {
            }
        }
        finally {
            realm.cancelTransaction();
        }
    }

    @Test
    public void defaultValuesForNewObject() {
        realm.beginTransaction();
        NullTypes nullTypes = realm.createObject(NullTypes.class);
        realm.commitTransaction();

        assertNotNull(nullTypes);
        assertEquals(0, nullTypes.getId());
        // 1 String
        assertEquals("", nullTypes.getFieldStringNotNull());
        assertNull(nullTypes.getFieldStringNull());
        // 2 Bytes
        assertArrayEquals(new byte[0], nullTypes.getFieldBytesNotNull());
        assertNull(nullTypes.getFieldByteNull());
        // 3 Boolean
        assertFalse(nullTypes.getFieldBooleanNotNull());
        assertNull(nullTypes.getFieldBooleanNull());
        // 4 Byte
        assertEquals(0, nullTypes.getFieldByteNotNull().byteValue());
        assertNull(nullTypes.getFieldByteNull());
        // 5 Short
        assertEquals(0, nullTypes.getFieldShortNotNull().shortValue());
        assertNull(nullTypes.getFieldShortNull());
        // 6 Integer
        assertEquals(0, nullTypes.getFieldIntegerNotNull().intValue());
        assertNull(nullTypes.getFieldIntegerNull());
        // 7 Long
        assertEquals(0, nullTypes.getFieldLongNotNull().longValue());
        assertNull(nullTypes.getFieldLongNull());
        // 8 Float
        assertEquals(0F, nullTypes.getFieldFloatNotNull(), 0.0F);
        assertNull(nullTypes.getFieldFloatNull());
        // 9 Double
        assertEquals(0D, nullTypes.getFieldDoubleNotNull(), 0.0D);
        assertNull(nullTypes.getFieldDoubleNull());
        // 10 Date
        assertEquals(new Date(0), nullTypes.getFieldDateNotNull());
        assertNull(nullTypes.getFieldDateNull());
    }

    @Test
    public void getter_afterDeleteFromOtherThreadThrows() {
        realm.beginTransaction();
        AllTypes obj = realm.createObject(AllTypes.class);
        realm.commitTransaction();

        final CountDownLatch objectDeletedInBackground = new CountDownLatch(1);
        new java.lang.Thread(new Runnable() {
            @Override
            public void run() {
                Realm realm = Realm.getInstance(realmConfig);
                realm.beginTransaction();
                realm.delete(AllTypes.class);
                realm.commitTransaction();
                realm.close();
                objectDeletedInBackground.countDown();
            }
        }).start();
        TestHelper.awaitOrFail(objectDeletedInBackground);
        realm.refresh(); // Move to version where underlying object is deleted.

        // Object should no longer be available
        assertFalse(obj.isValid());
        thrown.expect(IllegalStateException.class);
        obj.getColumnLong();
    }

    @Test
    public void isValid() {
        realm.beginTransaction();
        Dog dog = realm.createObject(Dog.class);
        dog.setName("Fido");
        realm.commitTransaction();

        assertTrue(dog.isValid());

        realm.beginTransaction();
        dog.deleteFromRealm();
        realm.commitTransaction();

        assertFalse(dog.isValid());
    }

    // Test NaN value on float and double columns
    @Test
    public void float_double_NaN() {
        realm.beginTransaction();
        AllTypes allTypes = realm.createObject(AllTypes.class);
        allTypes.setColumnFloat(Float.NaN);
        allTypes.setColumnDouble(Double.NaN);
        realm.commitTransaction();
        assertEquals(Float.NaN, realm.where(AllTypes.class).findFirst().getColumnFloat(), 0.0F);
        assertEquals(Double.NaN, realm.where(AllTypes.class).findFirst().getColumnDouble(), 0.0D);
        // NaN != NaN !!!
        assertEquals(0, realm.where(AllTypes.class).equalTo("columnFloat", Float.NaN).count());
        assertEquals(0, realm.where(AllTypes.class).equalTo("columnDouble", Double.NaN).count());
    }

    // Test max value on float and double columns
    @Test
    public void float_double_maxValue() {
        realm.beginTransaction();
        AllTypes allTypes = realm.createObject(AllTypes.class);
        allTypes.setColumnFloat(Float.MAX_VALUE);
        allTypes.setColumnDouble(Double.MAX_VALUE);
        realm.commitTransaction();
        assertEquals(Float.MAX_VALUE, realm.where(AllTypes.class).findFirst().getColumnFloat(), 0.0F);
        assertEquals(Double.MAX_VALUE, realm.where(AllTypes.class).findFirst().getColumnDouble(), 0.0D);
        assertEquals(1, realm.where(AllTypes.class).equalTo("columnFloat", Float.MAX_VALUE).count());
        assertEquals(1, realm.where(AllTypes.class).equalTo("columnDouble", Double.MAX_VALUE).count());
    }

    // Test min normal value on float and double columns
    @Test
    public void float_double_minNormal() {
        realm.beginTransaction();
        AllTypes allTypes = realm.createObject(AllTypes.class);
        allTypes.setColumnFloat(Float.MIN_NORMAL);
        allTypes.setColumnDouble(Double.MIN_NORMAL);
        realm.commitTransaction();
        assertEquals(Float.MIN_NORMAL, realm.where(AllTypes.class).findFirst().getColumnFloat(), 0.0F);
        assertEquals(Double.MIN_NORMAL, realm.where(AllTypes.class).findFirst().getColumnDouble(), 0.0D);
        assertEquals(1, realm.where(AllTypes.class).equalTo("columnFloat", Float.MIN_NORMAL).count());
        assertEquals(1, realm.where(AllTypes.class).equalTo("columnDouble", Double.MIN_NORMAL).count());
    }

    // Test min value on float and double columns
    @Test
    public void float_double_minValue() {
        realm.beginTransaction();
        AllTypes allTypes = realm.createObject(AllTypes.class);
        allTypes.setColumnFloat(Float.MIN_VALUE);
        allTypes.setColumnDouble(Double.MIN_VALUE);
        realm.commitTransaction();
        assertEquals(Float.MIN_VALUE, realm.where(AllTypes.class).findFirst().getColumnFloat(), 0.0F);
        assertEquals(Double.MIN_VALUE, realm.where(AllTypes.class).findFirst().getColumnDouble(), 0.0D);
        assertEquals(1, realm.where(AllTypes.class).equalTo("columnFloat", Float.MIN_VALUE).count());
        assertEquals(1, realm.where(AllTypes.class).equalTo("columnDouble", Double.MIN_VALUE).count());
    }

    // Test negative infinity value on float and double columns
    @Test
    public void float_double_negativeInfinity() {
        realm.beginTransaction();
        AllTypes allTypes = realm.createObject(AllTypes.class);
        allTypes.setColumnFloat(Float.NEGATIVE_INFINITY);
        allTypes.setColumnDouble(Double.NEGATIVE_INFINITY);
        realm.commitTransaction();
        assertEquals(Float.NEGATIVE_INFINITY, realm.where(AllTypes.class).findFirst().getColumnFloat(), 0.0F);
        assertEquals(Double.NEGATIVE_INFINITY, realm.where(AllTypes.class).findFirst().getColumnDouble(), 0.0D);
        assertEquals(1, realm.where(AllTypes.class).equalTo("columnFloat", Float.NEGATIVE_INFINITY).count());
        assertEquals(1, realm.where(AllTypes.class).equalTo("columnDouble", Double.NEGATIVE_INFINITY).count());
    }

    // Test positive infinity value on float and double columns
    @Test
    public void float_double_positiveInfinity() {
        realm.beginTransaction();
        AllTypes allTypes = realm.createObject(AllTypes.class);
        allTypes.setColumnFloat(Float.POSITIVE_INFINITY);
        allTypes.setColumnDouble(Double.POSITIVE_INFINITY);
        realm.commitTransaction();
        assertEquals(Float.POSITIVE_INFINITY, realm.where(AllTypes.class).findFirst().getColumnFloat(), 0.0F);
        assertEquals(Double.POSITIVE_INFINITY, realm.where(AllTypes.class).findFirst().getColumnDouble(), 0.0D);
        assertEquals(1, realm.where(AllTypes.class).equalTo("columnFloat", Float.POSITIVE_INFINITY).count());
        assertEquals(1, realm.where(AllTypes.class).equalTo("columnDouble", Double.POSITIVE_INFINITY).count());
    }

    private RealmConfiguration prepareColumnSwappedRealm() throws FileNotFoundException {

        final RealmConfiguration columnSwappedRealmConfigForV0 = configFactory.createConfigurationBuilder()
                .name("columnSwapped.realm")
                .migration(new RealmMigration() {
                    @Override
                    public void migrate(DynamicRealm realm, long oldVersion, long newVersion) {
                        final Table table = realm.schema.getTable(StringAndInt.class);
                        final long strIndex = table.getColumnIndex("str");
                        final long numberIndex = table.getColumnIndex("number");

                        while (0 < table.getColumnCount()) {
                            table.removeColumn(0);
                        }

                        final long newStrIndex;
                        // swap column indices
                        if (strIndex < numberIndex) {
                            table.addColumn(RealmFieldType.INTEGER, "number");
                            newStrIndex = table.addColumn(RealmFieldType.STRING, "str");
                        } else {
                            newStrIndex = table.addColumn(RealmFieldType.STRING, "str");
                            table.addColumn(RealmFieldType.INTEGER, "number");
                        }
                        table.convertColumnToNullable(newStrIndex);
                    }
                })
                .build();

        final RealmConfiguration columnSwappedRealmConfigForV1 = configFactory.createConfigurationBuilder()
                .name("columnSwapped.realm")
                .migration(new RealmMigration() {
                    @Override
                    public void migrate(DynamicRealm realm, long oldVersion, long newVersion) {
                        // Do nothing
                    }
                })
                .schemaVersion(1L)
                .build();

        Realm.deleteRealm(columnSwappedRealmConfigForV0);
        Realm.getInstance(columnSwappedRealmConfigForV0).close();
        Realm.migrateRealm(columnSwappedRealmConfigForV0);
        return columnSwappedRealmConfigForV1;
    }

    @Test
    public void realmProxy_columnIndex() throws FileNotFoundException {
        final RealmConfiguration configForSwapped = prepareColumnSwappedRealm();

        // open swapped Realm in order to load column index
        Realm.getInstance(configForSwapped).close();

        realm.executeTransaction(new Realm.Transaction() {
            @Override
            public void execute(Realm realm) {
                final StringAndInt obj = RealmObjectTests.this.realm.createObject(StringAndInt.class);
                /*
                 * If https://github.com/realm/realm-java/issues/1611 issue exists,
                 * setter/getter of RealmObjectProxy uses last loaded column index for every Realm.
                 */
                obj.setStr("foo");
                obj.getStr();
            }
        });
    }

    @Test
    public void conflictingFieldName_readAndUpdate() {
        final ConflictingFieldName standalone = new ConflictingFieldName();
        standalone.setRealm("realm");
        standalone.setRow("row");
        standalone.setIsCompleted("isCompleted");
        standalone.setListeners("listeners");
        standalone.setPendingQuery("pendingQuery");
        standalone.setCurrentTableVersion("currentTableVersion");

        realm.executeTransaction(new Realm.Transaction() {
            @Override
            public void execute(Realm realm) {
                realm.copyToRealm(standalone);
            }
        });

        // tests those values are persisted
        final ConflictingFieldName managed = realm.where(ConflictingFieldName.class).findFirst();
        assertEquals("realm", managed.getRealm());
        assertEquals("row", managed.getRow());
        assertEquals("isCompleted", managed.getIsCompleted());
        assertEquals("listeners", managed.getListeners());
        assertEquals("pendingQuery", managed.getPendingQuery());
        assertEquals("currentTableVersion", managed.getCurrentTableVersion());

        // tests those values can be updated
        realm.executeTransaction(new Realm.Transaction() {
            @Override
            public void execute(Realm realm) {
                managed.setRealm("realm_updated");
                managed.setRow("row_updated");
                managed.setIsCompleted("isCompleted_updated");
                managed.setListeners("listeners_updated");
                managed.setPendingQuery("pendingQuery_updated");
                managed.setCurrentTableVersion("currentTableVersion_updated");
            }
        });

        assertEquals("realm_updated", managed.getRealm());
        assertEquals("row_updated", managed.getRow());
        assertEquals("isCompleted_updated", managed.getIsCompleted());
        assertEquals("listeners_updated", managed.getListeners());
        assertEquals("pendingQuery_updated", managed.getPendingQuery());
        assertEquals("currentTableVersion_updated", managed.getCurrentTableVersion());
    }

    // Setting a not-nullable field to null is an error
    // TODO Move this to RealmObjectTests?
    @Test
    public void setter_nullValueInRequiredField() {
        TestHelper.populateTestRealmForNullTests(realm);
        RealmResults<NullTypes> list = realm.allObjects(NullTypes.class);

        // 1 String
        try {
            realm.beginTransaction();
            list.first().setFieldStringNotNull(null);
            fail();
        } catch (IllegalArgumentException ignored) {
        } finally {
            realm.cancelTransaction();
        }

        // 2 Bytes
        try {
            realm.beginTransaction();
            list.first().setFieldBytesNotNull(null);
            fail();
        } catch (IllegalArgumentException ignored) {
        } finally {
            realm.cancelTransaction();
        }

        // 3 Boolean
        try {
            realm.beginTransaction();
            list.first().setFieldBooleanNotNull(null);
            fail();
        } catch (IllegalArgumentException ignored) {
        } finally {
            realm.cancelTransaction();
        }

        // 4 Byte
        try {
            realm.beginTransaction();
            list.first().setFieldBytesNotNull(null);
            fail();
        } catch (IllegalArgumentException ignored) {
        } finally {
            realm.cancelTransaction();
        }

        // 5 Short 6 Integer 7 Long are skipped for this case, same with Bytes

        // 8 Float
        try {
            realm.beginTransaction();
            list.first().setFieldFloatNotNull(null);
            fail();
        } catch (IllegalArgumentException ignored) {
        } finally {
            realm.cancelTransaction();
        }

        // 9 Double
        try {
            realm.beginTransaction();
            list.first().setFieldDoubleNotNull(null);
            fail();
        } catch (IllegalArgumentException ignored) {
        } finally {
            realm.cancelTransaction();
        }

        // 10 Date
        try {
            realm.beginTransaction();
            list.first().setFieldDateNotNull(null);
            fail();
        } catch (IllegalArgumentException ignored) {
        } finally {
            realm.cancelTransaction();
        }
    }

    // Setting a nullable field to null is not an error
    // TODO Move this to RealmObjectsTest?
    @Test
    public void setter_nullValueInNullableField() {
        TestHelper.populateTestRealmForNullTests(realm);
        RealmResults<NullTypes> list = realm.allObjects(NullTypes.class);

        // 1 String
        realm.beginTransaction();
        list.first().setFieldStringNull(null);
        realm.commitTransaction();
        assertNull(realm.allObjects(NullTypes.class).first().getFieldStringNull());

        // 2 Bytes
        realm.beginTransaction();
        list.first().setFieldBytesNull(null);
        realm.commitTransaction();
        assertNull(realm.allObjects(NullTypes.class).first().getFieldBytesNull());

        // 3 Boolean
        realm.beginTransaction();
        list.first().setFieldBooleanNull(null);
        realm.commitTransaction();
        assertNull(realm.allObjects(NullTypes.class).first().getFieldBooleanNull());

        // 4 Byte
        // 5 Short 6 Integer 7 Long are skipped
        realm.beginTransaction();
        list.first().setFieldByteNull(null);
        realm.commitTransaction();
        assertNull(realm.allObjects(NullTypes.class).first().getFieldByteNull());

        // 8 Float
        realm.beginTransaction();
        list.first().setFieldFloatNull(null);
        realm.commitTransaction();
        assertNull(realm.allObjects(NullTypes.class).first().getFieldFloatNull());

        // 9 Double
        realm.beginTransaction();
        list.first().setFieldDoubleNull(null);
        realm.commitTransaction();
        assertNull(realm.allObjects(NullTypes.class).first().getFieldDoubleNull());

        // 10 Date
        realm.beginTransaction();
        list.first().setFieldDateNull(null);
        realm.commitTransaction();
        assertNull(realm.allObjects(NullTypes.class).first().getFieldDateNull());
    }
}<|MERGE_RESOLUTION|>--- conflicted
+++ resolved
@@ -250,43 +250,19 @@
         RealmResults<Dog> dogs = realm.allObjects(Dog.class);
         assertEquals(TEST_SIZE, dogs.size());
 
-        // Check that calling removeFromRealm doesn't remove the object from the RealmResult
+        // Check that calling deleteFromRealm doesn't remove the object from the RealmResult
         realm.beginTransaction();
         for (int i = 0; i < TEST_SIZE; i++) {
             if (atFirst) {
-<<<<<<< HEAD
-                dogs.get(i).removeFromRealm();
+                dogs.get(i).deleteFromRealm();
                 assertFalse("Dog " + i + " should be deleted", dogs.get(i).isValid());
                 assertEquals("Size() failed at Dog " + i, TEST_SIZE, dogs.size());
-=======
-                dogToRemove = dogs.first();
-            } else {
-                dogToRemove = dogs.last();
-            }
-            ages.remove(dogToRemove.getAge());
-            dogToRemove.deleteFromRealm();
-
-            // object is no longer valid
-            try {
-                dogToRemove.getAge();
-                fail();
-            }
-            catch (IllegalStateException ignored) {}
-
-            realm.commitTransaction();
-
-            // and removed from realm and remaining objects are place correctly
-            RealmResults<Dog> remainingDogs = realm.allObjects(Dog.class);
-            assertEquals(TEST_SIZE - i - 1, remainingDogs.size());
-            for (Dog dog : remainingDogs) {
-                assertTrue(ages.contains(dog.getAge()));
->>>>>>> eb69bffd
-            }
-        }
-        realm.commitTransaction();
-    }
-
-    // Tests calling removeFromRealm on a RealmResults instead of RealmResults.remove()
+            }
+        }
+        realm.commitTransaction();
+    }
+
+    // Tests calling deleteFromRealm on a RealmResults instead of RealmResults.remove()
     @Test
     public void deleteFromRealm_atPosition() {
         removeOneByOne(REMOVE_FIRST);
