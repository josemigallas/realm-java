--- conflicted
+++ resolved
@@ -26,18 +26,9 @@
 import org.junit.runner.RunWith;
 
 import java.util.Arrays;
-import java.util.Collection;
 import java.util.Collections;
-<<<<<<< HEAD
 import java.util.List;
-=======
-import java.util.concurrent.Callable;
 import java.util.concurrent.CountDownLatch;
-import java.util.concurrent.ExecutionException;
-import java.util.concurrent.ExecutorService;
-import java.util.concurrent.Executors;
-import java.util.concurrent.Future;
->>>>>>> 5736fb03
 
 import io.realm.entities.AllTypes;
 import io.realm.entities.Cat;
@@ -107,34 +98,12 @@
         RealmList<Dog> dogs = owner.getDogs();
 
         realm.beginTransaction();
-<<<<<<< HEAD
         owner.deleteFromRealm();
         realm.commitTransaction();
         return dogs;
-=======
-        for (int i = 0; i < 4; i++) {
+    }
+
             //noinspection TryWithIdenticalCatches
-            try {
-                switch (i) {
-                    case 0: list.get(0); break;
-                    case 1: list.remove(0); break;
-                    case 2: list.set(0, new Dog()); break;
-                    case 3: list.move(0, 0); break;
-                    default: break;
-                }
-                fail();
-            } catch (IndexOutOfBoundsException ignored) {
-            } catch (RealmException ignored) {
-            }
-        }
-        realm.cancelTransaction();
-
-        assertEquals(0, list.size());
-        assertNull(list.first());
-        assertNull(list.last());
->>>>>>> 5736fb03
-    }
-
     /*********************************************************
      * Un-managed mode tests                                *
      *********************************************************/
@@ -723,7 +692,6 @@
     }
 
     @Test
-<<<<<<< HEAD
     public void realmMethods_onDeletedLinkView() {
         OrderedRealmCollection<CyclicType> results = populateCollectionOnDeletedLinkView(realm, ManagedCollection.MANAGED_REALMLIST);
 
@@ -762,41 +730,37 @@
             } finally {
                 realm.cancelTransaction();
             }
-=======
+        }
+    }
+
+    @Test
+    public void setList_ClearsOldItems() {
+        realm.beginTransaction();
+        CyclicType one = realm.copyToRealm(new CyclicType());
+        CyclicType two = realm.copyToRealm(new CyclicType());
+        two.setObjects(new RealmList<CyclicType>(one));
+        two.setObjects(new RealmList<CyclicType>(one));
+        realm.commitTransaction();
+
+        assertEquals(1, two.getObjects().size());
+    }
+
+    @Test
     public void removeAllFromRealm() {
-        Owner owner = testRealm.where(Owner.class).findFirst();
-        RealmList<Dog> dogs = owner.getDogs();
-        assertEquals(TEST_OBJECTS, dogs.size());
-
-        testRealm.beginTransaction();
+        Owner owner = realm.where(Owner.class).findFirst();
+        RealmList<Dog> dogs = owner.getDogs();
+        assertEquals(TEST_SIZE, dogs.size());
+
+        realm.beginTransaction();
         dogs.deleteAllFromRealm();
-        testRealm.commitTransaction();
+        realm.commitTransaction();
         assertEquals(0, dogs.size());
-        assertEquals(0, testRealm.where(Dog.class).count());
-    }
-
-    @Test
-    public void removeAllFromRealm_notManagedList() {
-        Owner owner = testRealm.where(Owner.class).findFirst();
-        RealmList<Dog> dogs = owner.getDogs();
-        assertEquals(TEST_OBJECTS, dogs.size());
-
-        RealmList<Dog> notManagedDogs = new RealmList<Dog>();
-        for (Dog dog : dogs) {
-            notManagedDogs.add(dog);
-        }
-
-        testRealm.beginTransaction();
-        notManagedDogs.deleteAllFromRealm();
-        testRealm.commitTransaction();
-        assertEquals(0, dogs.size());
-        assertEquals(0, notManagedDogs.size());
-        assertEquals(0, testRealm.where(Dog.class).count());
+        assertEquals(0, realm.where(Dog.class).count());
     }
 
     @Test
     public void removeAllFromRealm_outsideTransaction() {
-        Owner owner = testRealm.where(Owner.class).findFirst();
+        Owner owner = realm.where(Owner.class).findFirst();
         RealmList<Dog> dogs = owner.getDogs();
         try {
             dogs.deleteAllFromRealm();
@@ -807,78 +771,50 @@
     }
 
     @Test
-    public void removeAllFromRealm_listWithStandaloneObjectShouldThrow() {
-        final RealmList<Dog> list = new RealmList<Dog>();
-
-        testRealm.beginTransaction();
-        Dog dog1 = testRealm.where(Dog.class).findFirst();
-        testRealm.commitTransaction();
-        Dog dog2 = new Dog();
-
-        list.add(dog1);
-        list.add(dog2);
-
-        testRealm.beginTransaction();
-        try {
-            list.deleteAllFromRealm();
-            fail("Cannot remove a list with a standalone object in it!");
-        } catch (IllegalStateException e) {
-            assertEquals("Object malformed: missing object in Realm. Make sure to instantiate RealmObjects with" +
-                    " Realm.createObject()", e.getMessage());
-        } finally {
-            testRealm.cancelTransaction();
-        }
-
-        assertEquals(TEST_OBJECTS, testRealm.where(Dog.class).count());
-        assertEquals(2, list.size());
-    }
-
-    @Test
     public void removeAllFromRealm_emptyList() {
-        RealmList<Dog> dogs = testRealm.where(Owner.class).findFirst().getDogs();
-        assertEquals(TEST_OBJECTS, dogs.size());
-
-        testRealm.beginTransaction();
+        RealmList<Dog> dogs = realm.where(Owner.class).findFirst().getDogs();
+        assertEquals(TEST_SIZE, dogs.size());
+
+        realm.beginTransaction();
         dogs.deleteAllFromRealm();
-        testRealm.commitTransaction();
+        realm.commitTransaction();
         assertEquals(0, dogs.size());
-        assertEquals(0, testRealm.where(Dog.class).count());
+        assertEquals(0, realm.where(Dog.class).count());
 
         // The dogs is empty now.
-        testRealm.beginTransaction();
+        realm.beginTransaction();
         dogs.deleteAllFromRealm();
-        testRealm.commitTransaction();
+        realm.commitTransaction();
         assertEquals(0, dogs.size());
-        assertEquals(0, testRealm.where(Dog.class).count());
+        assertEquals(0, realm.where(Dog.class).count());
 
     }
 
     @Test
     public void removeAllFromRealm_invalidListShouldThrow() {
-        RealmList<Dog> dogs = testRealm.where(Owner.class).findFirst().getDogs();
-        assertEquals(TEST_OBJECTS, dogs.size());
-        testRealm.close();
-        testRealm = null;
+        RealmList<Dog> dogs = realm.where(Owner.class).findFirst().getDogs();
+        assertEquals(TEST_SIZE, dogs.size());
+        realm.close();
+        realm = null;
 
         try {
             dogs.deleteAllFromRealm();
             fail("dogs is invalid and it should throw an exception");
         } catch (IllegalStateException e) {
             assertEquals("This Realm instance has already been closed, making it unusable.", e.getMessage());
->>>>>>> 5736fb03
         }
     }
 
     @Test
     public void add_set_objectFromOtherThread() {
         final CountDownLatch finishedLatch = new CountDownLatch(1);
-        final Dog dog = testRealm.where(Dog.class).findFirst();
+        final Dog dog = realm.where(Dog.class).findFirst();
         final String expectedMsg = "Cannot copy an object from another Realm instance.";
 
         new Thread(new Runnable() {
             @Override
             public void run() {
-                Realm realm = Realm.getInstance(testRealm.getConfiguration());
+                Realm realm = Realm.getInstance(RealmListTests.this.realm.getConfiguration());
                 realm.beginTransaction();
                 RealmList<Dog> list = realm.createObject(Owner.class).getDogs();
                 list.add(realm.createObject(Dog.class));
@@ -914,14 +850,14 @@
     @Test
     public void add_set_dynamicObjectFromOtherThread() {
         final CountDownLatch finishedLatch = new CountDownLatch(1);
-        DynamicRealm dynamicRealm = DynamicRealm.getInstance(testRealm.getConfiguration());
+        DynamicRealm dynamicRealm = DynamicRealm.getInstance(realm.getConfiguration());
         final DynamicRealmObject dynDog = dynamicRealm.where(Dog.CLASS_NAME).findFirst();
         final String expectedMsg = "Cannot copy an object to a Realm instance created in another thread.";
 
         new Thread(new Runnable() {
             @Override
             public void run() {
-                DynamicRealm dynamicRealm = DynamicRealm.getInstance(testRealm.getConfiguration());
+                DynamicRealm dynamicRealm = DynamicRealm.getInstance(realm.getConfiguration());
                 dynamicRealm.beginTransaction();
                 RealmList<DynamicRealmObject> list = dynamicRealm.createObject(Owner.CLASS_NAME)
                         .getList(Owner.FIELD_DOGS);
@@ -961,7 +897,7 @@
     public void add_set_withWrongDynamicObjectType() {
         final String expectedMsg = "The object has a different type from list's. Type of the list is 'Dog'," +
                         " type of object is 'Cat'.";
-        DynamicRealm dynamicRealm = DynamicRealm.getInstance(testRealm.getConfiguration());
+        DynamicRealm dynamicRealm = DynamicRealm.getInstance(realm.getConfiguration());
 
         dynamicRealm.beginTransaction();
         RealmList<DynamicRealmObject> list = dynamicRealm.createObject(Owner.CLASS_NAME)
@@ -999,8 +935,8 @@
     @Test
     public void add_set_dynamicObjectCreatedFromTypedRealm() {
         final String expectedMsg = "Cannot copy DynamicRealmObject between Realm instances.";
-        DynamicRealmObject dynDog = new DynamicRealmObject(testRealm.where(Dog.class).findFirst());
-        DynamicRealm dynamicRealm = DynamicRealm.getInstance(testRealm.getConfiguration());
+        DynamicRealmObject dynDog = new DynamicRealmObject(realm.where(Dog.class).findFirst());
+        DynamicRealm dynamicRealm = DynamicRealm.getInstance(realm.getConfiguration());
 
         dynamicRealm.beginTransaction();
         RealmList<DynamicRealmObject> list = dynamicRealm.createObject(Owner.CLASS_NAME)
