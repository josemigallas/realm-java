--- conflicted
+++ resolved
@@ -187,13 +187,8 @@
                         assertEquals("str", dObj.getString(AllJavaTypes.FIELD_STRING));
                         break;
                     case BINARY:
-<<<<<<< HEAD
-                        dObj.setBinary(AllJavaTypes.FIELD_BLOB, new byte[]{1, 2, 3});
-                        assertArrayEquals(new byte[]{1, 2, 3}, dObj.getBytes(AllJavaTypes.FIELD_BLOB));
-=======
                         dObj.setBlob(AllJavaTypes.FIELD_BINARY, new byte[]{1, 2, 3});
                         assertArrayEquals(new byte[]{1, 2, 3}, dObj.getBlob(AllJavaTypes.FIELD_BINARY));
->>>>>>> ee0e9000
                         break;
                     case DATE:
                         dObj.setDate(AllJavaTypes.FIELD_DATE, new Date(1000));
@@ -283,14 +278,9 @@
 
     public void testGetFieldNames() {
         String[] expectedKeys = { AllJavaTypes.FIELD_STRING, AllJavaTypes.FIELD_SHORT, AllJavaTypes.FIELD_INT,
-<<<<<<< HEAD
-                AllJavaTypes.FIELD_LONG, AllJavaTypes.FIELD_FLOAT, AllJavaTypes.FIELD_DOUBLE, AllJavaTypes.FIELD_BOOLEAN,
-                AllJavaTypes.FIELD_DATE, AllJavaTypes.FIELD_BLOB, AllJavaTypes.FIELD_OBJECT, AllJavaTypes.FIELD_LIST };
-=======
                 AllJavaTypes.FIELD_LONG, AllJavaTypes.FIELD_BYTE, AllJavaTypes.FIELD_FLOAT, AllJavaTypes.FIELD_DOUBLE,
                 AllJavaTypes.FIELD_BOOLEAN, AllJavaTypes.FIELD_DATE, AllJavaTypes.FIELD_BINARY,
                 AllJavaTypes.FIELD_OBJECT, AllJavaTypes.FIELD_LIST };
->>>>>>> ee0e9000
         String[] keys = dObj.getFieldNames();
         assertArrayEquals(expectedKeys, keys);
     }
