--- conflicted
+++ resolved
@@ -46,12 +46,9 @@
 import java.util.Scanner;
 import java.util.concurrent.ConcurrentHashMap;
 import java.util.concurrent.CopyOnWriteArrayList;
-<<<<<<< HEAD
 import java.util.concurrent.ExecutorService;
 import java.util.concurrent.Executors;
 import java.util.concurrent.Future;
-=======
->>>>>>> e1036a72
 import java.util.concurrent.atomic.AtomicInteger;
 
 import io.realm.exceptions.RealmException;
@@ -143,6 +140,17 @@
         }
     };
 
+    // keep a WeakReference list to RealmResults obtained asynchronously in order to update them
+    protected static final ThreadLocal<List<WeakReference<RealmResults<?>>>> asyncRealmResults =
+            new ThreadLocal<List<WeakReference<RealmResults<?>>>>() {
+                @Override
+                protected List<WeakReference<RealmResults<?>>> initialValue() {
+                    return new CopyOnWriteArrayList<WeakReference<RealmResults<?>>>();
+                }
+            };
+
+    protected static final ThreadLocal<>
+
     // Map between all Realm file paths and all known configurations pointing to that file.
     private static final Map<String, List<RealmConfiguration>> globalPathConfigurationCache =
             new HashMap<String, List<RealmConfiguration>>();
@@ -280,8 +288,10 @@
         @Override
         public boolean handleMessage(Message message) {
             if (message.what == REALM_CHANGED) {
-                transaction.advanceRead();
-                sendNotifications();
+                if (!threadContainsAsyncQueries()) {
+                    transaction.advanceRead();
+                    sendNotifications();
+                }
             }
             return true;
         }
@@ -293,6 +303,19 @@
      */
     public boolean isAutoRefresh() {
         return autoRefresh;
+    }
+
+    /**
+     * Indicates if there are currently any RealmResults being used in this tread (obtained
+     * previously asynchronously). This will prevent advanceRead accidentally the current transaction
+     * resulting in re-running the queries in this thread.
+     * @return {@code true} if there is at least one (non GC'd) instance of {@link RealmResults} {@code false} otherwise
+     */
+    private boolean threadContainsAsyncQueries () {
+        for (WeakReference<RealmResults<?>> realmResultsWeakReference : asyncRealmResults.get()) {
+            if (!realmResultsWeakReference.isEnqueued()) return true;
+        }
+        return false;
     }
 
     /**
