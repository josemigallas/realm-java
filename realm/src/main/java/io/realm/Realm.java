--- conflicted
+++ resolved
@@ -1287,15 +1287,10 @@
         checkIfValid();
         Table table = getTable(clazz);
         TableView.Order order = sortAscending ? TableView.Order.ascending : TableView.Order.descending;
-<<<<<<< HEAD
         long columnIndex = columnIndices.getColumnIndex(clazz, fieldName);
         if (columnIndex < 0) {
-=======
-        Long columnIndex = columnIndices.get(getClassSimpleName(clazz)).get(fieldName);
-        if (columnIndex == null || columnIndex < 0) {
->>>>>>> ee8ae141
             throw new IllegalArgumentException(String.format("Field name '%s' does not exist.", fieldName));
-        }
+        }s
 
         TableView tableView = table.getSortedView(columnIndex, order);
         return new RealmResults<E>(this, tableView, clazz);
