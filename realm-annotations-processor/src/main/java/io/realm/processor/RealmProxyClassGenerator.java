--- conflicted
+++ resolved
@@ -327,7 +327,7 @@
                 EnumSet.of(Modifier.PUBLIC, Modifier.STATIC), // Modifiers
                 "ImplicitTransaction", "transaction"); // Argument type & argument name
 
-        writer.beginControlFlow("if(!transaction.hasTable(\"" + Constants.TABLE_PREFIX + this.className + "\"))");
+        writer.beginControlFlow("if (!transaction.hasTable(\"" + Constants.TABLE_PREFIX + this.className + "\"))");
         writer.emitStatement("Table table = transaction.getTable(\"%s%s\")", Constants.TABLE_PREFIX, this.className);
 
         // For each field generate corresponding table index constant
@@ -382,7 +382,7 @@
                 EnumSet.of(Modifier.PUBLIC, Modifier.STATIC), // Modifiers
                 "ImplicitTransaction", "transaction"); // Argument type & argument name
 
-        writer.beginControlFlow("if(transaction.hasTable(\"" + Constants.TABLE_PREFIX + this.className + "\"))");
+        writer.beginControlFlow("if (transaction.hasTable(\"" + Constants.TABLE_PREFIX + this.className + "\"))");
         writer.emitStatement("Table table = transaction.getTable(\"%s%s\")", Constants.TABLE_PREFIX, this.className);
 
         // verify number of columns
@@ -421,13 +421,8 @@
 
                 // Validate @Index
                 if (metadata.getIndexedFields().contains(field)) {
-<<<<<<< HEAD
-                    writer.beginControlFlow("if (!table.hasIndex(table.getColumnIndex(\"%s\")))", fieldName);
+                    writer.beginControlFlow("if (!table.hasSearchIndex(table.getColumnIndex(\"%s\")))", fieldName);
                     writer.emitStatement("throw new RealmMigrationNeededException(transaction.getPath(), \"Index not defined for field '%s'\")", fieldName);
-=======
-                    writer.beginControlFlow("if (!table.hasSearchIndex(table.getColumnIndex(\"%s\")))", fieldName);
-                    writer.emitStatement("throw new IllegalStateException(\"Index not defined for field '%s'\")", fieldName);
->>>>>>> 7da486c9
                     writer.endControlFlow();
                 }
 
@@ -445,10 +440,10 @@
                 writer.endControlFlow();
             } else if (typeUtils.isAssignable(field.asType(), realmList)) { // Link Lists
                 String genericType = Utils.getGenericType(field);
-                writer.beginControlFlow("if(!columnTypes.containsKey(\"%s\"))", fieldName);
+                writer.beginControlFlow("if (!columnTypes.containsKey(\"%s\"))", fieldName);
                 writer.emitStatement("throw new RealmMigrationNeededException(transaction.getPath(), \"Missing field '%s'\")", fieldName);
                 writer.endControlFlow();
-                writer.beginControlFlow("if(columnTypes.get(\"%s\") != ColumnType.LINK_LIST)", fieldName);
+                writer.beginControlFlow("if (columnTypes.get(\"%s\") != ColumnType.LINK_LIST)", fieldName);
                 writer.emitStatement("throw new RealmMigrationNeededException(transaction.getPath(), \"Invalid type '%s' for field '%s'\")",
                         genericType, fieldName);
                 writer.endControlFlow();
