--- conflicted
+++ resolved
@@ -1,11 +1,7 @@
-<<<<<<< HEAD
-0.73.0 (?)
+0.73.0 (??)
   * Fixed bug in JNI query layer: https://github.com/realm/realm-java/issues/515
-=======
-0.73.0 (??)
   * Rewritten then notification system
   * Added support for switching auto-refresh on and off (Realm.setAutoRefresh)
->>>>>>> db8703aa
 
 0.72.0 (27 Oct 2014)
   * Extended sorting support to more types: boolean, byte, short, int, long, float, double, Date, and String
