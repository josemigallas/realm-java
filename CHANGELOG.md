## 0.89.0
<<<<<<< HEAD
* BREAKING CHANGE: RealmResults.clear() now throws UnsupportedOperationException. Use RealmResults.deleteAllFromRealm() instead.
* BREAKING CHANGE: RealmResults.remove(int) now throws UnsupportedOperationException. Use RealmResults.deleteFromRealm() instead.
* Added two new interfaces: RealmCollection and OrderedRealmCollection. RealmList and RealmResults both implement these interfaces.
* Deprecated RealmObject.removeFromRealm() in place of RealmObject.deleteFromRealm()
* Deprecated Realm.clear(Class) in place of Realm.delete(Class).
* Deprecated DynamicRealm.clear(Class) in place of DynamicRealm.delete(Class).
* RealmBaseAdapter now accept an OrderedRealmCollection instead of only RealmResults.
=======

### Enhancements

* RealmObjectSchema.isPrimaryKey(String) (#2440)

### Bug fixes

* RealmObjectSchema.isRequired() and RealmObjectSchema.isNullable() don't throw when the give field name doesn't exist.

## 0.88.1

### Bug fixes

* Prevent throwing NullPointerException in RealmConfiguration.equals(RealmConfiguration) when RxJava is not in the classpath (#2416).
* RealmTransformer fails because of missing annotation classes in user's project (#2413).
* Added SONAME header to shared libraries (#2432).
* now DynamicRealmObject.toString() correctly shows null value as "null" and the format is aligned to the String from typed RealmObject (#2439).
* Fixed an issue occurring while resolving ReLinker in apps using a library based on Realm (#2415).
>>>>>>> 84752f9c

## 0.88.0

* Updated Realm Core to 0.97.0.

### Breaking changes

* Realm has now to be installed as a Gradle plugin.
* DynamicRealm.executeTransaction() now directly throws any RuntimeException instead of wrapping it in a RealmException (#1682).
* DynamicRealm.executeTransaction() now throws IllegalArgumentException instead of silently accepting a null Transaction object.
* String setters now throw IllegalArgumentException instead of RealmError for invalid surrogates.
* DynamicRealm.distinct()/distinctAsync() and Realm.distinct()/distinctAsync() now throw IllegalArgumentException instead of UnsupportedOperationException for invalid type or unindexed field.
* All thread local change listeners are now delayed until the next Looper event instead of being triggered when committing.
* Removed RealmConfiguration.getSchemaMediator() from public API which was deprecated in 0.86.0. Please use RealmConfiguration.getRealmObjectClasses() to obtain the set of model classes (#1797).
* Realm.migrateRealm() throws a FileNotFoundException if the Realm file doesn't exist.
* It is now required to unsubscribe from all Realm RxJava observables in order to fully close the Realm (#2357).

### Deprecated

* Realm.getInstance(Context). Use Realm.getInstance(RealmConfiguration) or Realm.getDefaultInstance() instead.
* Realm.getTable(Class) which was public because of the old migration API. Use Realm.getSchema() or DynamicRealm.getSchema() instead.
* Realm.executeTransaction(Transaction, Callback) and replaced it with Realm.executeTransactionAsync(Transaction), Realm.executeTransactionAsync(Transaction, OnSuccess), Realm.executeTransactionAsync(Transaction, OnError) and Realm.executeTransactionAsync(Transaction, OnSuccess, OnError).

### Enhancements

* Support for custom methods, custom logic in accessors, custom accessor names, interface implementation and public fields in Realm objects (#909).
* Support to project Lombok (#502).
* RealmQuery.isNotEmpty() (#2025).
* Realm.deleteAll() and RealmList.deleteAllFromRealm() (#1560).
* RealmQuery.distinct() and RealmResults.distinct() (#1568).
* RealmQuery.distinctAsync() and RealmResults.distinctAsync() (#2118).
* Improved .so loading by using [ReLinker](https://github.com/KeepSafe/ReLinker).
* Improved performance of RealmList#contains() (#897).
* distinct(...) for Realm, DynamicRealm, RealmQuery, and RealmResults can take multiple parameters (#2284).
* "realm" and "row" can be used as field name in model classes (#2255).
* RealmResults.size() now returns Integer.MAX_VALUE when actual size is greater than Integer.MAX_VALUE (#2129).
* Removed allowBackup from AndroidManifest (#2307).

### Bug fixes

* Error occurring during test and connectedCheck of unit test example (#1934).
* Bug in jsonExample (#2092).
* Multiple calls of RealmResults.distinct() causes to return wrong results (#2198).
* Calling DynamicRealmObject.setList() with RealmList<DynamicRealmObject> (#2368).
* RealmChangeListeners did not triggering correctly if findFirstAsync() didn't find any object. findFirstAsync() Observables now also correctly call onNext when the query completes in that case (#2200).
* Setting a null value to trigger RealmChangeListener (#2366).
* Preventing throwing BadVersionException (#2391).

### Credits

* Thanks to Bill Best (@wmbest2) for snapshot testing.
* Thanks to Graham Smith (@grahamsmith) for a detailed bug report (#2200).

## 0.87.5
* Updated Realm Core to 0.96.2.
  - IllegalStateException won't be thrown anymore in RealmResults.where() if the RealmList which the RealmResults is created on has been deleted. Instead, the RealmResults will be treated as empty forever.
  - Fixed a bug causing a bad version exception, when using findFirstAsync (#2115).

## 0.87.4
* Updated Realm Core to 0.96.0.
  - Fixed bug causing BadVersionException or crashing core when running async queries.

## 0.87.3
* IllegalArgumentException is now properly thrown when calling Realm.copyFromRealm() with a DynamicRealmObject (#2058).
* Fixed a message in IllegalArgumentException thrown by the accessors of DynamicRealmObject (#2141).
* Fixed RealmList not returning DynamicRealmObjects of the correct underlying type (#2143).
* Fixed potential crash when rolling back removal of classes that reference each other (#1829).
* Updated Realm Core to 0.95.8.
  - Fixed a bug where undetected deleted object might lead to seg. fault (#1945).
  - Better performance when deleting objects (#2015).

## 0.87.2
* Removed explicit GC call when committing a transaction (#1925).
* Fixed a bug when RealmObjectSchema.addField() was called with the PRIMARY_KEY modifier, the field was not set as a required field (#2001).
* Fixed a bug which could throw a ConcurrentModificationException in RealmObject's or RealmResults' change listener (#1970).
* Fixed RealmList.set() so it now correctly returns the old element instead of the new (#2044).
* Fixed the deployment of source and javadoc jars (#1971).

## 0.87.1
* Upgraded to NDK R10e. Using gcc 4.9 for all architectures.
* Updated Realm Core to 0.95.6
  - Fixed a bug where an async query can be copied incomplete in rare cases (#1717).
* Fixed potential memory leak when using async query.
* Added a check to prevent removing a RealmChangeListener from a non-Looper thread (#1962). (Thank you @hohnamkung)

## 0.87.0
* Added Realm.asObservable(), RealmResults.asObservable(), RealmObject.asObservable(), DynamicRealm.asObservable() and DynamicRealmObject.asObservable().
* Added RealmConfiguration.Builder.rxFactory() and RxObservableFactory for custom RxJava observable factory classes.
* Added Realm.copyFromRealm() for creating detached copies of Realm objects (#931).
* Added RealmObjectSchema.getFieldType() (#1883).
* Added unitTestExample to showcase unit and instrumentation tests. Examples include jUnit3, jUnit4, Espresso, Robolectric, and MPowermock usage with Realm (#1440).
* Added support for ISO8601 based dates for JSON import. If JSON dates are invalid a RealmException will be thrown (#1213).
* Added APK splits to gridViewExample (#1834).

## 0.86.1
* Improved the performance of removing objects (RealmResults.clear() and RealmResults.remove()).
* Updated Realm Core to 0.95.5.
* Updated ProGuard configuration (#1904).
* Fixed a bug where RealmQuery.findFirst() returned a wrong result if the RealmQuery had been created from a RealmResults.where() (#1905).
* Fixed a bug causing DynamicRealmObject.getObject()/setObject() to use the wrong class (#1912).
* Fixed a bug which could cause a crash when closing Realm instances in change listeners (#1900).
* Fixed a crash occurring during update of multiple async queries (#1895).
* Fixed listeners not triggered for RealmObject & RealmResults created using copy or create methods (#1884).
* Fixed RealmChangeListener never called inside RealmResults (#1894).
* Fixed crash when calling clear on a RealmList (#1886).

## 0.86.0
* BREAKING CHANGE: The Migration API has been replaced with a new API.
* BREAKING CHANGE: RealmResults.SORT_ORDER_ASCENDING and RealmResults.SORT_ORDER_DESCENDING constants have been replaced by Sort.ASCENDING and Sort.DESCENDING enums.
* BREAKING CHANGE: RealmQuery.CASE_SENSITIVE and RealmQuery.CASE_INSENSITIVE constants have been replaced by Case.SENSITIVE and Case.INSENSITIVE enums.
* BREAKING CHANGE: Realm.addChangeListener, RealmObject.addChangeListener and RealmResults.addChangeListener hold a strong reference to the listener, you should unregister the listener to avoid memory leaks.
* BREAKING CHANGE: Removed deprecated methods RealmQuery.minimum{Int,Float,Double}, RealmQuery.maximum{Int,Float,Double}, RealmQuery.sum{Int,Float,Double} and RealmQuery.average{Int,Float,Double}. Use RealmQuery.min(), RealmQuery.max(), RealmQuery.sum() and RealmQuery.average() instead.
* BREAKING CHANGE: Removed RealmConfiguration.getSchemaMediator() which is public by mistake. And RealmConfiguration.getRealmObjectClasses() is added as an alternative in order to obtain the set of model classes (#1797).
* BREAKING CHANGE: Realm.addChangeListener, RealmObject.addChangeListener and RealmResults.addChangeListener will throw an IllegalStateException when invoked on a non-Looper thread. This is to prevent registering listeners that will not be invoked.
* BREAKING CHANGE: trying to access a property on an unloaded RealmObject obtained asynchronously will throw an IllegalStateException
* Added new Dynamic API using DynamicRealm and DynamicRealmObject.
* Added Realm.getSchema() and DynamicRealm.getSchema().
* Realm.createOrUpdateObjectFromJson() now works correctly if the RealmObject class contains a primary key (#1777).
* Realm.compactRealm() doesn't throw an exception if the Realm file is opened. It just returns false instead.
* Updated Realm Core to 0.95.3.
  - Fixed a bug where RealmQuery.average(String) returned a wrong value for a nullable Long/Integer/Short/Byte field (#1803).
  - Fixed a bug where RealmQuery.average(String) wrongly counted the null value for average calculation (#1854).

## 0.85.1
* Fixed a bug which could corrupt primary key information when updating from a Realm version <= 0.84.1 (#1775).

## 0.85.0
* BREAKING CHANGE: Removed RealmEncryptionNotSupportedException since the encryption implementation changed in Realm's underlying storage engine. Encryption is now supported on all devices.
* BREAKING CHANGE: Realm.executeTransaction() now directly throws any RuntimeException instead of wrapping it in a RealmException (#1682).
* BREAKING CHANGE: RealmQuery.isNull() and RealmQuery.isNotNull() now throw IllegalArgumentException instead of RealmError if the fieldname is a linked field and the last element is a link (#1693).
* Added Realm.isEmpty().
* Setters in managed object for RealmObject and RealmList now throw IllegalArgumentException if the value contains an invalid (standalone, removed, closed, from different Realm) object (#1749).
* Attempting to refresh a Realm while a transaction is in process will now throw an IllegalStateException (#1712).
* The Realm AAR now also contains the ProGuard configuration (#1767). (Thank you @skyisle)
* Updated Realm Core to 0.95.
  - Removed reliance on POSIX signals when using encryption.

## 0.84.2
* Fixed a bug making it impossible to convert a field to become required during a migration (#1695).
* Fixed a bug making it impossible to read Realms created using primary keys and created by iOS (#1703).
* Fixed some memory leaks when an Exception is thrown (#1730).
* Fixed a memory leak when using relationships (#1285).
* Fixed a bug causing cached column indices to be cleared too soon (#1732).

## 0.84.1
* Updated Realm Core to 0.94.4.
  - Fixed a bug that could cause a crash when running the same query multiple times.
* Updated ProGuard configuration. See [documentation](https://realm.io/docs/java/latest/#proguard) for more details.
* Updated Kotlin example to use 1.0.0-beta.
* Fixed warnings reported by "lint -Xlint:all" (#1644).
* Fixed a bug where simultaneous opening and closing a Realm from different threads might result in a NullPointerException (#1646).
* Fixed a bug which made it possible to externally modify the encryption key in a RealmConfiguration (#1678).

## 0.84.0
* Added support for async queries and transactions.
* Added support for parsing JSON Dates with timezone information. (Thank you @LateralKevin)
* Added RealmQuery.isEmpty().
* Added Realm.isClosed() method.
* Added Realm.distinct() method.
* Added RealmQuery.isValid(), RealmResults.isValid() and RealmList.isValid(). Each method checks whether the instance is still valid to use or not(for example, the Realm has been closed or any parent object has been removed).
* Added Realm.isInTransaction() method.
* Updated Realm Core to version 0.94.3.
  - Fallback for mremap() now work correctly on BlackBerry devices.
* Following methods in managed RealmList now throw IllegalStateException instead of native crash when RealmList.isValid() returns false: add(int,RealmObject), add(RealmObject)
* Following methods in managed RealmList now throw IllegalStateException instead of ArrayIndexOutOfBoundsException when RealmList.isValid() returns false: set(int,RealmObject), move(int,int), remove(int), get(int)
* Following methods in managed RealmList now throw IllegalStateException instead of returning 0/null when RealmList.isValid() returns false: clear(), removeAll(Collection), remove(RealmObject), first(), last(), size(), where()
* RealmPrimaryKeyConstraintException is now thrown instead of RealmException if two objects with same primary key are inserted.
* IllegalStateException is now thrown when calling Realm's clear(), RealmResults's remove(), removeLast(), clear() or RealmObject's removeFromRealm() from an incorrect thread.
* Fixed a bug affecting RealmConfiguration.equals().
* Fixed a bug in RealmQuery.isNotNull() which produced wrong results for binary data.
* Fixed a bug in RealmQuery.isNull() and RealmQuery.isNotNull() which validated the query prematurely.
* Fixed a bug where closed Realms were trying to refresh themselves resulting in a NullPointerException.
* Fixed a bug that made it possible to migrate open Realms, which could cause undefined behavior when querying, reading or writing data.
* Fixed a bug causing column indices to be wrong for some edge cases. See #1611 for details.

## 0.83.1
* Updated Realm Core to version 0.94.1.
  - Fixed a bug when using Realm.compactRealm() which could make it impossible to open the Realm file again.
  - Fixed a bug, so isNull link queries now always return true if any part is null.

## 0.83
* BREAKING CHANGE: Database file format update. The Realm file created by this version cannot be used by previous versions of Realm.
* BREAKING CHANGE: Removed deprecated methods and constructors from the Realm class.
* BREAKING CHANGE: Introduced boxed types Boolean, Byte, Short, Integer, Long, Float and Double. Added null support. Introduced annotation @Required to indicate a field is not nullable. String, Date and byte[] became nullable by default which means a RealmMigrationNeededException will be thrown if an previous version of a Realm file is opened.
* Deprecated methods: RealmQuery.minimum{Int,Float,Double}, RealmQuery.maximum{Int,Float,Double}. Use RealmQuery.min() and RealmQuery.max() instead.
* Added support for x86_64.
* Fixed an issue where opening the same Realm file on two Looper threads could potentially lead to an IllegalStateException being thrown.
* Fixed an issue preventing the call of listeners on refresh().
* Opening a Realm file from one thread will no longer be blocked by a transaction from another thread.
* Range restrictions of Date fields have been removed. Date fields now accepts any value. Milliseconds are still removed.

## 0.82.2
* Fixed a bug which might cause failure when loading the native library.
* Fixed a bug which might trigger a timeout in Context.finalize().
* Fixed a bug which might cause RealmObject.isValid() to throw an exception if the object is deleted.
* Updated Realm core to version 0.89.9
  - Fixed a potential stack overflow issue which might cause a crash when encryption was used.
  - Embedded crypto functions into Realm dynamic lib to avoid random issues on some devices.
  - Throw RealmEncryptionNotSupportedException if the device doesn't support Realm encryption. At least one device type (HTC One X) contains system bugs that prevents Realm's encryption from functioning properly. This is now detected, and an exception is thrown when trying to open/create an encrypted Realm file. It's up to the application to catch this and decide if it's OK to proceed without encryption instead.

## 0.82.1
* Fixed a bug where using the wrong encryption key first caused the right key to be seen as invalid.
* Fixed a bug where String fields were ignored when updating objects from JSON with null values.
* Fixed a bug when calling System.exit(0), the process might hang.

## 0.82
* BREAKING CHANGE: Fields with annotation @PrimaryKey are indexed automatically now. Older schemas require a migration.
* RealmConfiguration.setModules() now accept ignore null values which Realm.getDefaultModule() might return.
* Trying to access a deleted Realm object throw throws a proper IllegalStateException.
* Added in-memory Realm support.
* Closing realm on another thread different from where it was created now throws an exception.
* Realm will now throw a RealmError when Realm's underlying storage engine encounters an unrecoverable error.
* @Index annotation can also be applied to byte/short/int/long/boolean/Date now.
* Fixed a bug where RealmQuery objects are prematurely garbage collected.
* Removed RealmQuery.between() for link queries.

## 0.81.1
* Fixed memory leak causing Realm to never release Realm objects.

## 0.81
* Introduced RealmModules for working with custom schemas in libraries and apps.
* Introduced Realm.getDefaultInstance(), Realm.setDefaultInstance(RealmConfiguration) and Realm.getInstance(RealmConfiguration).
* Deprecated most constructors. They have been been replaced by Realm.getInstance(RealmConfiguration) and Realm.getDefaultInstance().
* Deprecated Realm.migrateRealmAtPath(). It has been replaced by Realm.migrateRealm(RealmConfiguration).
* Deprecated Realm.deleteFile(). It has been replaced by Realm.deleteRealm(RealmConfiguration).
* Deprecated Realm.compactFile(). It has been replaced by Realm.compactRealm(RealmConfiguration).
* RealmList.add(), RealmList.addAt() and RealmList.set() now copy standalone objects transparently into Realm.
* Realm now works with Kotlin (M12+). (Thank you @cypressious)
* Fixed a performance regression introduced in 0.80.3 occurring during the validation of the Realm schema.
* Added a check to give a better error message when null is used as value for a primary key.
* Fixed unchecked cast warnings when building with Realm.
* Cleaned up examples (remove old test project).
* Added checking for missing generic type in RealmList fields in annotation processor.

## 0.80.3
* Calling Realm.copyToRealmOrUpdate() with an object with a null primary key now throws a proper exception.
* Fixed a bug making it impossible to open Realms created by Realm-Cocoa if a model had a primary key defined.
* Trying to using Realm.copyToRealmOrUpdate() with an object with a null primary key now throws a proper exception.
* RealmChangedListener now also gets called on the same thread that did the commit.
* Fixed bug where Realm.createOrUpdateWithJson() reset Date and Binary data to default values if not found in the JSON output.
* Fixed a memory leak when using RealmBaseAdapter.
* RealmBaseAdapter now allow RealmResults to be null. (Thanks @zaki50)
* Fixed a bug where a change to a model class (`RealmList<A>` to `RealmList<B>`) would not throw a RealmMigrationNeededException.
* Fixed a bug where setting multiple RealmLists didn't remove the previously added objects.
* Solved ConcurrentModificationException thrown when addChangeListener/removeChangeListener got called in the onChange. (Thanks @beeender)
* Fixed duplicated listeners in the same realm instance. Trying to add duplicated listeners is ignored now. (Thanks @beeender)

## 0.80.2
* Trying to use Realm.copyToRealmOrUpdate() with an object with a null primary key now throws a proper exception.
* RealmMigrationNeedException can now return the path to the Realm that needs to be migrated.
* Fixed bug where creating a Realm instance with a hashcode collision no longer returned the wrong Realm instance.
* Updated Realm Core to version 0.89.2
  - fixed bug causing a crash when opening an encrypted Realm file on ARM64 devices.

## 0.80.1
* Realm.createOrUpdateWithJson() no longer resets fields to their default value if they are not found in the JSON input.
* Realm.compactRealmFile() now uses Realm Core's compact() method which is more failure resilient.
* Realm.copyToRealm() now correctly handles referenced child objects that are already in the Realm.
* The ARM64 binary is now properly a part of the Eclipse distribution package.
* A RealmMigrationExceptionNeeded is now properly thrown if @Index and @PrimaryKey are not set correctly during a migration.
* Fixed bug causing Realms to be cached even though they failed to open correctly.
* Added Realm.deleteRealmFile(File) method.
* Fixed bug causing queries to fail if multiple Realms has different field ordering.
* Fixed bug when using Realm.copyToRealm() with a primary key could crash if default value was already used in the Realm.
* Updated Realm Core to version 0.89.0
  - Improved performance for sorting RealmResults.
  - Improved performance for refreshing a Realm after inserting or modifying strings or binary data.
  - Fixed bug causing incorrect result when querying indexed fields.
  - Fixed bug causing corruption of string index when deleting an object where there are duplicate values for the indexed field.
  - Fixed bug causing a crash after compacting the Realm file.
* Added RealmQuery.isNull() and RealmQuery.isNotNull() for querying relationships.
* Fixed a potential NPE in the RealmList constructor.

## 0.80
* Queries on relationships can be case sensitive.
* Fixed bug when importing JSONObjects containing NULL values.
* Fixed crash when trying to remove last element of a RealmList.
* Fixed bug crashing annotation processor when using "name" in model classes for RealmObject references
* Fixed problem occurring when opening an encrypted Realm with two different instances of the same key.
* Version checker no longer reports that updates are available when latest version is used.
* Added support for static fields in RealmObjects.
* Realm.writeEncryptedCopyTo() has been reenabled.

## 0.79.1
* copyToRealm() no longer crashes on cyclic data structures.
* Fixed potential crash when using copyToRealmOrUpdate with an object graph containing a mix of elements with and without primary keys.

## 0.79
* Added support for ARM64.
* Added RealmQuery.not() to negate a query condition.
* Added copyToRealmOrUpdate() and createOrUpdateFromJson() methods, that works for models with primary keys.
* Made the native libraries much smaller. Arm went from 1.8MB to 800KB.
* Better error reporting when trying to create or open a Realm file fails.
* Improved error reporting in case of missing accessors in model classes.
* Re-enabled RealmResults.remove(index) and RealmResults.removeLast().
* Primary keys are now supported through the @PrimaryKey annotation.
* Fixed error when instantiating a Realm with the wrong key.
* Throw an exception if deleteRealmFile() is called when there is an open instance of the Realm.
* Made migrations and compression methods synchronised.
* Removed methods deprecated in 0.76. Now Realm.allObjectsSorted() and RealmQuery.findAllSorted() need to be used instead.
* Reimplemented Realm.allObjectSorted() for better performance.

## 0.78
* Added proper support for encryption. Encryption support is now included by default. Keys are now 64 bytes long.
* Added support to write an encrypted copy of a Realm.
* Realm no longer incorrectly warns that an instance has been closed too many times.
* Realm now shows a log warning if an instance is being finalized without being closed.
* Fixed bug causing Realms to be cached during a RealmMigration resulting in invalid realms being returned from Realm.getInstance().
* Updated core to 0.88.

## 0.77
* Added Realm.allObjectsSorted() and RealmQuery.findAllSorted() and extending RealmResults.sort() for multi-field sorting.
* Added more logging capabilities at the JNI level.
* Added proper encryption support. NOTE: The key has been increased from 32 bytes to 64 bytes (see example).
* Added support for standalone objects and custom constructors.
* Added more precise imports in proxy classes to avoid ambiguous references.
* Added support for executing a transaction with a closure using Realm.executeTransaction().
* Added RealmObject.isValid() to test if an object is still accessible.
* RealmResults.sort() now has better error reporting.
* Fixed bug when doing queries on the elements of a RealmList, ie. like Realm.where(Foo.class).getBars().where().equalTo("name").
* Fixed bug causing refresh() to be called on background threads with closed Realms.
* Fixed bug where calling Realm.close() too many times could result in Realm not getting closed at all. This now triggers a log warning.
* Throw NoSuchMethodError when RealmResults.indexOf() is called, since it's not implemented yet.
* Improved handling of empty model classes in the annotation processor
* Removed deprecated static constructors.
* Introduced new static constructors based on File instead of Context, allowing to save Realm files in custom locations.
* RealmList.remove() now properly returns the removed object.
* Calling realm.close() no longer prevent updates to other open realm instances on the same thread.

## 0.76.0
* RealmObjects can now be imported using JSON.
* Gradle wrapper updated to support Android Studio 1.0.
* Fixed bug in RealmObject.equals() so it now correctly compares two objects from the same Realm.
* Fixed bug in Realm crashing for receiving notifications after close().
* Realm class is now marked as final.
* Replaced concurrency example with a better thread example.
* Allowed to add/remove RealmChangeListeners in RealmChangeListeners.
* Upgraded to core 0.87.0 (encryption support, API changes).
* Close the Realm instance after migrations.
* Added a check to deny the writing of objects outside of a transaction.

## 0.75.1 (03 December 2014)
* Changed sort to be an in-place method.
* Renamed SORT_ORDER_DECENDING to SORT_ORDER_DESCENDING.
* Added sorting functionality to allObjects() and findAll().
* Fixed bug when querying a date column with equalTo(), it would act as lessThan()

## 0.75.0 (28 Nov 2014)
* Realm now implements Closeable, allowing better cleanup of native resources.
* Added writeCopyTo() and compactRealmFile() to write and compact a Realm to a new file.
* RealmObject.toString(), equals() and hashCode() now support models with cyclic references.
* RealmResults.iterator() and listIterator() now correctly iterates the results when using remove().
* Bug fixed in Exception text when field names was not matching the database.
* Bug fixed so Realm no longer throws an Exception when removing the last object.
* Bug fixed in RealmResults which prevented sub-querying.
* The Date type does not support millisecond resolution, and dates before 1901-12-13 and dates after 2038-01-19 are not supported on 32 bit systems.
* Fixed bug so Realm no longer throws an Exception when removing the last object.
* Fixed bug in RealmResults which prevented sub-querying.

## 0.74.0 (19 Nov 2014)
* Added support for more field/accessors naming conventions.
* Added case sensitive versions of string comparison operators equalTo and notEqualTo.
* Added where() to RealmList to initiate queries.
* Added verification of fields names in queries with links.
* Added exception for queries with invalid field name.
* Allow static methods in model classes.
* An exception will now be thrown if you try to move Realm, RealmResults or RealmObject between threads.
* Fixed a bug in the calculation of the maximum of date field in a RealmResults.
* Updated core to 0.86.0, fixing a bug in cancelling an empty transaction, and major query speedups with floats/doubles.
* Consistent handling of UTF-8 strings.
* removeFromRealm() now calls moveLastOver() which is faster and more reliable when deleting multiple objects.

## 0.73.1 (05 Nov 2014)
* Fixed a bug that would send infinite notifications in some instances.

## 0.73.0 (04 Nov 2014)
* Fixed a bug not allowing queries with more than 1024 conditions.
* Rewritten the notification system. The API did not change but it's now much more reliable.
* Added support for switching auto-refresh on and off (Realm.setAutoRefresh).
* Added RealmBaseAdapter and an example using it.
* Added deleteFromRealm() method to RealmObject.

## 0.72.0 (27 Oct 2014)
* Extended sorting support to more types: boolean, byte, short, int, long, float, double, Date, and String fields are now supported.
* Better support for Java 7 and 8 in the annotations processor.
* Better support for the Eclipse annotations processor.
* Added Eclipse support to the distribution folder.
* Added Realm.cancelTransaction() to cancel/abort/rollback a transaction.
* Added support for link queries in the form realm.where(Owner.class).equalTo("cat.age", 12).findAll().
* Faster implementation of RealmQuery.findFirst().
* Upgraded core to 0.85.1 (deep copying of strings in queries; preparation for link queries).

## 0.71.0 (07 Oct 2014)
* Simplified the release artifact to a single Jar file.
* Added support for Eclipse.
* Added support for deploying to Maven.
* Throw exception if nested transactions are used (it's not allowed).
* Javadoc updated.
* Fixed [bug in RealmResults](https://github.com/realm/realm-java/issues/453).
* New annotation @Index to add search index to a field (currently only supporting String fields).
* Made the annotations processor more verbose and strict.
* Added RealmQuery.count() method.
* Added a new example about concurrency.
* Upgraded to core 0.84.0.

## 0.70.1 (30 Sep 2014)
* Enabled unit testing for the realm project.
* Fixed handling of camel-cased field names.

## 0.70.0 (29 Sep 2014)
* This is the first public beta release.<|MERGE_RESOLUTION|>--- conflicted
+++ resolved
@@ -1,16 +1,19 @@
 ## 0.89.0
-<<<<<<< HEAD
-* BREAKING CHANGE: RealmResults.clear() now throws UnsupportedOperationException. Use RealmResults.deleteAllFromRealm() instead.
-* BREAKING CHANGE: RealmResults.remove(int) now throws UnsupportedOperationException. Use RealmResults.deleteFromRealm() instead.
-* Added two new interfaces: RealmCollection and OrderedRealmCollection. RealmList and RealmResults both implement these interfaces.
-* Deprecated RealmObject.removeFromRealm() in place of RealmObject.deleteFromRealm()
-* Deprecated Realm.clear(Class) in place of Realm.delete(Class).
-* Deprecated DynamicRealm.clear(Class) in place of DynamicRealm.delete(Class).
+
+### Breaking changes
+
+* RealmResults.clear() now throws UnsupportedOperationException. Use RealmResults.deleteAllFromRealm() instead.
+* RealmResults.remove(int) now throws UnsupportedOperationException. Use RealmResults.deleteFromRealm() instead.
+
+### Deprecated
+
+* RealmObject.removeFromRealm() in place of RealmObject.deleteFromRealm()
+* Realm.clear(Class) in place of Realm.delete(Class).
+* DynamicRealm.clear(Class) in place of DynamicRealm.delete(Class).
+
+### Enhancements
+* RealmCollection and OrderedRealmCollection have been added. RealmList and RealmResults both implement these interfaces.
 * RealmBaseAdapter now accept an OrderedRealmCollection instead of only RealmResults.
-=======
-
-### Enhancements
-
 * RealmObjectSchema.isPrimaryKey(String) (#2440)
 
 ### Bug fixes
@@ -26,7 +29,6 @@
 * Added SONAME header to shared libraries (#2432).
 * now DynamicRealmObject.toString() correctly shows null value as "null" and the format is aligned to the String from typed RealmObject (#2439).
 * Fixed an issue occurring while resolving ReLinker in apps using a library based on Realm (#2415).
->>>>>>> 84752f9c
 
 ## 0.88.0
 
