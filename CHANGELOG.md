## 0.89.0

### Breaking changes

* RealmResults.clear() now throws UnsupportedOperationException. Use RealmResults.deleteAllFromRealm() instead.
* RealmResults.remove(int) now throws UnsupportedOperationException. Use RealmResults.deleteFromRealm() instead.

### Deprecated

* RealmObject.removeFromRealm() in place of RealmObject.deleteFromRealm()
<<<<<<< HEAD
* Realm.clear(Class) in place of Realm.delete(Class).
=======
* Realm.clear(Class) in favour of Realm.delete(Class).
>>>>>>> 1fc666de
* DynamicRealm.clear(Class) in place of DynamicRealm.delete(Class).

### Enhancements
* RealmCollection and OrderedRealmCollection have been added. RealmList and RealmResults both implement these interfaces.
* RealmBaseAdapter now accept an OrderedRealmCollection instead of only RealmResults.
* RealmObjectSchema.isPrimaryKey(String) (#2440)

### Bug fixes

* RealmObjectSchema.isRequired() and RealmObjectSchema.isNullable() don't throw when the give field name doesn't exist.

## 0.88.3

### Enhancements

* Throws an IllegalArgumentExcpetion when calling Realm.copyToRealm()/Realm.copyToRealmOrUpdate() with a RealmObject which belongs to another Realm instance in a different thread.

### Bug fixes

* Field annotated with @Ignored should not have accessors generated by transformer (#2478).
* RealmResults and RealmObjects can no longer accidentially be GC'ed if using `asObservable()`. Previously this caused the observable to stop emitting. (#2485).

## 0.88.2

* Updated Realm Core to 0.97.2.

### Enhancements

* Outputs additional information when incompatible lock file error occurs.

### Bug fixes

* Race condition causing BadVersionException when running multiple async writes and queries at the same time (#2021/#2391/#2417).

## 0.88.1

### Bug fixes

* Prevent throwing NullPointerException in RealmConfiguration.equals(RealmConfiguration) when RxJava is not in the classpath (#2416).
* RealmTransformer fails because of missing annotation classes in user's project (#2413).
* Added SONAME header to shared libraries (#2432).
* now DynamicRealmObject.toString() correctly shows null value as "null" and the format is aligned to the String from typed RealmObject (#2439).
* Fixed an issue occurring while resolving ReLinker in apps using a library based on Realm (#2415).

## 0.88.0

* Updated Realm Core to 0.97.0.

### Breaking changes

* Realm has now to be installed as a Gradle plugin.
* DynamicRealm.executeTransaction() now directly throws any RuntimeException instead of wrapping it in a RealmException (#1682).
* DynamicRealm.executeTransaction() now throws IllegalArgumentException instead of silently accepting a null Transaction object.
* String setters now throw IllegalArgumentException instead of RealmError for invalid surrogates.
* DynamicRealm.distinct()/distinctAsync() and Realm.distinct()/distinctAsync() now throw IllegalArgumentException instead of UnsupportedOperationException for invalid type or unindexed field.
* All thread local change listeners are now delayed until the next Looper event instead of being triggered when committing.
* Removed RealmConfiguration.getSchemaMediator() from public API which was deprecated in 0.86.0. Please use RealmConfiguration.getRealmObjectClasses() to obtain the set of model classes (#1797).
* Realm.migrateRealm() throws a FileNotFoundException if the Realm file doesn't exist.
* It is now required to unsubscribe from all Realm RxJava observables in order to fully close the Realm (#2357).

### Deprecated

* Realm.getInstance(Context). Use Realm.getInstance(RealmConfiguration) or Realm.getDefaultInstance() instead.
* Realm.getTable(Class) which was public because of the old migration API. Use Realm.getSchema() or DynamicRealm.getSchema() instead.
* Realm.executeTransaction(Transaction, Callback) and replaced it with Realm.executeTransactionAsync(Transaction), Realm.executeTransactionAsync(Transaction, OnSuccess), Realm.executeTransactionAsync(Transaction, OnError) and Realm.executeTransactionAsync(Transaction, OnSuccess, OnError).

### Enhancements

* Support for custom methods, custom logic in accessors, custom accessor names, interface implementation and public fields in Realm objects (#909).
* Support to project Lombok (#502).
* RealmQuery.isNotEmpty() (#2025).
* Realm.deleteAll() and RealmList.deleteAllFromRealm() (#1560).
* RealmQuery.distinct() and RealmResults.distinct() (#1568).
* RealmQuery.distinctAsync() and RealmResults.distinctAsync() (#2118).
* Improved .so loading by using [ReLinker](https://github.com/KeepSafe/ReLinker).
* Improved performance of RealmList#contains() (#897).
* distinct(...) for Realm, DynamicRealm, RealmQuery, and RealmResults can take multiple parameters (#2284).
* "realm" and "row" can be used as field name in model classes (#2255).
* RealmResults.size() now returns Integer.MAX_VALUE when actual size is greater than Integer.MAX_VALUE (#2129).
* Removed allowBackup from AndroidManifest (#2307).

### Bug fixes

* Error occurring during test and connectedCheck of unit test example (#1934).
* Bug in jsonExample (#2092).
* Multiple calls of RealmResults.distinct() causes to return wrong results (#2198).
* Calling DynamicRealmObject.setList() with RealmList<DynamicRealmObject> (#2368).
* RealmChangeListeners did not triggering correctly if findFirstAsync() didn't find any object. findFirstAsync() Observables now also correctly call onNext when the query completes in that case (#2200).
* Setting a null value to trigger RealmChangeListener (#2366).
* Preventing throwing BadVersionException (#2391).

### Credits

* Thanks to Bill Best (@wmbest2) for snapshot testing.
* Thanks to Graham Smith (@grahamsmith) for a detailed bug report (#2200).

## 0.87.5
* Updated Realm Core to 0.96.2.
  - IllegalStateException won't be thrown anymore in RealmResults.where() if the RealmList which the RealmResults is created on has been deleted. Instead, the RealmResults will be treated as empty forever.
  - Fixed a bug causing a bad version exception, when using findFirstAsync (#2115).

## 0.87.4
* Updated Realm Core to 0.96.0.
  - Fixed bug causing BadVersionException or crashing core when running async queries.

## 0.87.3
* IllegalArgumentException is now properly thrown when calling Realm.copyFromRealm() with a DynamicRealmObject (#2058).
* Fixed a message in IllegalArgumentException thrown by the accessors of DynamicRealmObject (#2141).
* Fixed RealmList not returning DynamicRealmObjects of the correct underlying type (#2143).
* Fixed potential crash when rolling back removal of classes that reference each other (#1829).
* Updated Realm Core to 0.95.8.
  - Fixed a bug where undetected deleted object might lead to seg. fault (#1945).
  - Better performance when deleting objects (#2015).

## 0.87.2
* Removed explicit GC call when committing a transaction (#1925).
* Fixed a bug when RealmObjectSchema.addField() was called with the PRIMARY_KEY modifier, the field was not set as a required field (#2001).
* Fixed a bug which could throw a ConcurrentModificationException in RealmObject's or RealmResults' change listener (#1970).
* Fixed RealmList.set() so it now correctly returns the old element instead of the new (#2044).
* Fixed the deployment of source and javadoc jars (#1971).

## 0.87.1
* Upgraded to NDK R10e. Using gcc 4.9 for all architectures.
* Updated Realm Core to 0.95.6
  - Fixed a bug where an async query can be copied incomplete in rare cases (#1717).
* Fixed potential memory leak when using async query.
* Added a check to prevent removing a RealmChangeListener from a non-Looper thread (#1962). (Thank you @hohnamkung)

## 0.87.0
* Added Realm.asObservable(), RealmResults.asObservable(), RealmObject.asObservable(), DynamicRealm.asObservable() and DynamicRealmObject.asObservable().
* Added RealmConfiguration.Builder.rxFactory() and RxObservableFactory for custom RxJava observable factory classes.
* Added Realm.copyFromRealm() for creating detached copies of Realm objects (#931).
* Added RealmObjectSchema.getFieldType() (#1883).
* Added unitTestExample to showcase unit and instrumentation tests. Examples include jUnit3, jUnit4, Espresso, Robolectric, and MPowermock usage with Realm (#1440).
* Added support for ISO8601 based dates for JSON import. If JSON dates are invalid a RealmException will be thrown (#1213).
* Added APK splits to gridViewExample (#1834).

## 0.86.1
* Improved the performance of removing objects (RealmResults.clear() and RealmResults.remove()).
* Updated Realm Core to 0.95.5.
* Updated ProGuard configuration (#1904).
* Fixed a bug where RealmQuery.findFirst() returned a wrong result if the RealmQuery had been created from a RealmResults.where() (#1905).
* Fixed a bug causing DynamicRealmObject.getObject()/setObject() to use the wrong class (#1912).
* Fixed a bug which could cause a crash when closing Realm instances in change listeners (#1900).
* Fixed a crash occurring during update of multiple async queries (#1895).
* Fixed listeners not triggered for RealmObject & RealmResults created using copy or create methods (#1884).
* Fixed RealmChangeListener never called inside RealmResults (#1894).
* Fixed crash when calling clear on a RealmList (#1886).

## 0.86.0
* BREAKING CHANGE: The Migration API has been replaced with a new API.
* BREAKING CHANGE: RealmResults.SORT_ORDER_ASCENDING and RealmResults.SORT_ORDER_DESCENDING constants have been replaced by Sort.ASCENDING and Sort.DESCENDING enums.
* BREAKING CHANGE: RealmQuery.CASE_SENSITIVE and RealmQuery.CASE_INSENSITIVE constants have been replaced by Case.SENSITIVE and Case.INSENSITIVE enums.
* BREAKING CHANGE: Realm.addChangeListener, RealmObject.addChangeListener and RealmResults.addChangeListener hold a strong reference to the listener, you should unregister the listener to avoid memory leaks.
* BREAKING CHANGE: Removed deprecated methods RealmQuery.minimum{Int,Float,Double}, RealmQuery.maximum{Int,Float,Double}, RealmQuery.sum{Int,Float,Double} and RealmQuery.average{Int,Float,Double}. Use RealmQuery.min(), RealmQuery.max(), RealmQuery.sum() and RealmQuery.average() instead.
* BREAKING CHANGE: Removed RealmConfiguration.getSchemaMediator() which is public by mistake. And RealmConfiguration.getRealmObjectClasses() is added as an alternative in order to obtain the set of model classes (#1797).
* BREAKING CHANGE: Realm.addChangeListener, RealmObject.addChangeListener and RealmResults.addChangeListener will throw an IllegalStateException when invoked on a non-Looper thread. This is to prevent registering listeners that will not be invoked.
* BREAKING CHANGE: trying to access a property on an unloaded RealmObject obtained asynchronously will throw an IllegalStateException
* Added new Dynamic API using DynamicRealm and DynamicRealmObject.
* Added Realm.getSchema() and DynamicRealm.getSchema().
* Realm.createOrUpdateObjectFromJson() now works correctly if the RealmObject class contains a primary key (#1777).
* Realm.compactRealm() doesn't throw an exception if the Realm file is opened. It just returns false instead.
* Updated Realm Core to 0.95.3.
  - Fixed a bug where RealmQuery.average(String) returned a wrong value for a nullable Long/Integer/Short/Byte field (#1803).
  - Fixed a bug where RealmQuery.average(String) wrongly counted the null value for average calculation (#1854).

## 0.85.1
* Fixed a bug which could corrupt primary key information when updating from a Realm version <= 0.84.1 (#1775).

## 0.85.0
* BREAKING CHANGE: Removed RealmEncryptionNotSupportedException since the encryption implementation changed in Realm's underlying storage engine. Encryption is now supported on all devices.
* BREAKING CHANGE: Realm.executeTransaction() now directly throws any RuntimeException instead of wrapping it in a RealmException (#1682).
* BREAKING CHANGE: RealmQuery.isNull() and RealmQuery.isNotNull() now throw IllegalArgumentException instead of RealmError if the fieldname is a linked field and the last element is a link (#1693).
* Added Realm.isEmpty().
* Setters in managed object for RealmObject and RealmList now throw IllegalArgumentException if the value contains an invalid (standalone, removed, closed, from different Realm) object (#1749).
* Attempting to refresh a Realm while a transaction is in process will now throw an IllegalStateException (#1712).
* The Realm AAR now also contains the ProGuard configuration (#1767). (Thank you @skyisle)
* Updated Realm Core to 0.95.
  - Removed reliance on POSIX signals when using encryption.

## 0.84.2
* Fixed a bug making it impossible to convert a field to become required during a migration (#1695).
* Fixed a bug making it impossible to read Realms created using primary keys and created by iOS (#1703).
* Fixed some memory leaks when an Exception is thrown (#1730).
* Fixed a memory leak when using relationships (#1285).
* Fixed a bug causing cached column indices to be cleared too soon (#1732).

## 0.84.1
* Updated Realm Core to 0.94.4.
  - Fixed a bug that could cause a crash when running the same query multiple times.
* Updated ProGuard configuration. See [documentation](https://realm.io/docs/java/latest/#proguard) for more details.
* Updated Kotlin example to use 1.0.0-beta.
* Fixed warnings reported by "lint -Xlint:all" (#1644).
* Fixed a bug where simultaneous opening and closing a Realm from different threads might result in a NullPointerException (#1646).
* Fixed a bug which made it possible to externally modify the encryption key in a RealmConfiguration (#1678).

## 0.84.0
* Added support for async queries and transactions.
* Added support for parsing JSON Dates with timezone information. (Thank you @LateralKevin)
* Added RealmQuery.isEmpty().
* Added Realm.isClosed() method.
* Added Realm.distinct() method.
* Added RealmQuery.isValid(), RealmResults.isValid() and RealmList.isValid(). Each method checks whether the instance is still valid to use or not(for example, the Realm has been closed or any parent object has been removed).
* Added Realm.isInTransaction() method.
* Updated Realm Core to version 0.94.3.
  - Fallback for mremap() now work correctly on BlackBerry devices.
* Following methods in managed RealmList now throw IllegalStateException instead of native crash when RealmList.isValid() returns false: add(int,RealmObject), add(RealmObject)
* Following methods in managed RealmList now throw IllegalStateException instead of ArrayIndexOutOfBoundsException when RealmList.isValid() returns false: set(int,RealmObject), move(int,int), remove(int), get(int)
* Following methods in managed RealmList now throw IllegalStateException instead of returning 0/null when RealmList.isValid() returns false: clear(), removeAll(Collection), remove(RealmObject), first(), last(), size(), where()
* RealmPrimaryKeyConstraintException is now thrown instead of RealmException if two objects with same primary key are inserted.
* IllegalStateException is now thrown when calling Realm's clear(), RealmResults's remove(), removeLast(), clear() or RealmObject's removeFromRealm() from an incorrect thread.
* Fixed a bug affecting RealmConfiguration.equals().
* Fixed a bug in RealmQuery.isNotNull() which produced wrong results for binary data.
* Fixed a bug in RealmQuery.isNull() and RealmQuery.isNotNull() which validated the query prematurely.
* Fixed a bug where closed Realms were trying to refresh themselves resulting in a NullPointerException.
* Fixed a bug that made it possible to migrate open Realms, which could cause undefined behavior when querying, reading or writing data.
* Fixed a bug causing column indices to be wrong for some edge cases. See #1611 for details.

## 0.83.1
* Updated Realm Core to version 0.94.1.
  - Fixed a bug when using Realm.compactRealm() which could make it impossible to open the Realm file again.
  - Fixed a bug, so isNull link queries now always return true if any part is null.

## 0.83
* BREAKING CHANGE: Database file format update. The Realm file created by this version cannot be used by previous versions of Realm.
* BREAKING CHANGE: Removed deprecated methods and constructors from the Realm class.
* BREAKING CHANGE: Introduced boxed types Boolean, Byte, Short, Integer, Long, Float and Double. Added null support. Introduced annotation @Required to indicate a field is not nullable. String, Date and byte[] became nullable by default which means a RealmMigrationNeededException will be thrown if an previous version of a Realm file is opened.
* Deprecated methods: RealmQuery.minimum{Int,Float,Double}, RealmQuery.maximum{Int,Float,Double}. Use RealmQuery.min() and RealmQuery.max() instead.
* Added support for x86_64.
* Fixed an issue where opening the same Realm file on two Looper threads could potentially lead to an IllegalStateException being thrown.
* Fixed an issue preventing the call of listeners on refresh().
* Opening a Realm file from one thread will no longer be blocked by a transaction from another thread.
* Range restrictions of Date fields have been removed. Date fields now accepts any value. Milliseconds are still removed.

## 0.82.2
* Fixed a bug which might cause failure when loading the native library.
* Fixed a bug which might trigger a timeout in Context.finalize().
* Fixed a bug which might cause RealmObject.isValid() to throw an exception if the object is deleted.
* Updated Realm core to version 0.89.9
  - Fixed a potential stack overflow issue which might cause a crash when encryption was used.
  - Embedded crypto functions into Realm dynamic lib to avoid random issues on some devices.
  - Throw RealmEncryptionNotSupportedException if the device doesn't support Realm encryption. At least one device type (HTC One X) contains system bugs that prevents Realm's encryption from functioning properly. This is now detected, and an exception is thrown when trying to open/create an encrypted Realm file. It's up to the application to catch this and decide if it's OK to proceed without encryption instead.

## 0.82.1
* Fixed a bug where using the wrong encryption key first caused the right key to be seen as invalid.
* Fixed a bug where String fields were ignored when updating objects from JSON with null values.
* Fixed a bug when calling System.exit(0), the process might hang.

## 0.82
* BREAKING CHANGE: Fields with annotation @PrimaryKey are indexed automatically now. Older schemas require a migration.
* RealmConfiguration.setModules() now accept ignore null values which Realm.getDefaultModule() might return.
* Trying to access a deleted Realm object throw throws a proper IllegalStateException.
* Added in-memory Realm support.
* Closing realm on another thread different from where it was created now throws an exception.
* Realm will now throw a RealmError when Realm's underlying storage engine encounters an unrecoverable error.
* @Index annotation can also be applied to byte/short/int/long/boolean/Date now.
* Fixed a bug where RealmQuery objects are prematurely garbage collected.
* Removed RealmQuery.between() for link queries.

## 0.81.1
* Fixed memory leak causing Realm to never release Realm objects.

## 0.81
* Introduced RealmModules for working with custom schemas in libraries and apps.
* Introduced Realm.getDefaultInstance(), Realm.setDefaultInstance(RealmConfiguration) and Realm.getInstance(RealmConfiguration).
* Deprecated most constructors. They have been been replaced by Realm.getInstance(RealmConfiguration) and Realm.getDefaultInstance().
* Deprecated Realm.migrateRealmAtPath(). It has been replaced by Realm.migrateRealm(RealmConfiguration).
* Deprecated Realm.deleteFile(). It has been replaced by Realm.deleteRealm(RealmConfiguration).
* Deprecated Realm.compactFile(). It has been replaced by Realm.compactRealm(RealmConfiguration).
* RealmList.add(), RealmList.addAt() and RealmList.set() now copy standalone objects transparently into Realm.
* Realm now works with Kotlin (M12+). (Thank you @cypressious)
* Fixed a performance regression introduced in 0.80.3 occurring during the validation of the Realm schema.
* Added a check to give a better error message when null is used as value for a primary key.
* Fixed unchecked cast warnings when building with Realm.
* Cleaned up examples (remove old test project).
* Added checking for missing generic type in RealmList fields in annotation processor.

## 0.80.3
* Calling Realm.copyToRealmOrUpdate() with an object with a null primary key now throws a proper exception.
* Fixed a bug making it impossible to open Realms created by Realm-Cocoa if a model had a primary key defined.
* Trying to using Realm.copyToRealmOrUpdate() with an object with a null primary key now throws a proper exception.
* RealmChangedListener now also gets called on the same thread that did the commit.
* Fixed bug where Realm.createOrUpdateWithJson() reset Date and Binary data to default values if not found in the JSON output.
* Fixed a memory leak when using RealmBaseAdapter.
* RealmBaseAdapter now allow RealmResults to be null. (Thanks @zaki50)
* Fixed a bug where a change to a model class (`RealmList<A>` to `RealmList<B>`) would not throw a RealmMigrationNeededException.
* Fixed a bug where setting multiple RealmLists didn't remove the previously added objects.
* Solved ConcurrentModificationException thrown when addChangeListener/removeChangeListener got called in the onChange. (Thanks @beeender)
* Fixed duplicated listeners in the same realm instance. Trying to add duplicated listeners is ignored now. (Thanks @beeender)

## 0.80.2
* Trying to use Realm.copyToRealmOrUpdate() with an object with a null primary key now throws a proper exception.
* RealmMigrationNeedException can now return the path to the Realm that needs to be migrated.
* Fixed bug where creating a Realm instance with a hashcode collision no longer returned the wrong Realm instance.
* Updated Realm Core to version 0.89.2
  - fixed bug causing a crash when opening an encrypted Realm file on ARM64 devices.

## 0.80.1
* Realm.createOrUpdateWithJson() no longer resets fields to their default value if they are not found in the JSON input.
* Realm.compactRealmFile() now uses Realm Core's compact() method which is more failure resilient.
* Realm.copyToRealm() now correctly handles referenced child objects that are already in the Realm.
* The ARM64 binary is now properly a part of the Eclipse distribution package.
* A RealmMigrationExceptionNeeded is now properly thrown if @Index and @PrimaryKey are not set correctly during a migration.
* Fixed bug causing Realms to be cached even though they failed to open correctly.
* Added Realm.deleteRealmFile(File) method.
* Fixed bug causing queries to fail if multiple Realms has different field ordering.
* Fixed bug when using Realm.copyToRealm() with a primary key could crash if default value was already used in the Realm.
* Updated Realm Core to version 0.89.0
  - Improved performance for sorting RealmResults.
  - Improved performance for refreshing a Realm after inserting or modifying strings or binary data.
  - Fixed bug causing incorrect result when querying indexed fields.
  - Fixed bug causing corruption of string index when deleting an object where there are duplicate values for the indexed field.
  - Fixed bug causing a crash after compacting the Realm file.
* Added RealmQuery.isNull() and RealmQuery.isNotNull() for querying relationships.
* Fixed a potential NPE in the RealmList constructor.

## 0.80
* Queries on relationships can be case sensitive.
* Fixed bug when importing JSONObjects containing NULL values.
* Fixed crash when trying to remove last element of a RealmList.
* Fixed bug crashing annotation processor when using "name" in model classes for RealmObject references
* Fixed problem occurring when opening an encrypted Realm with two different instances of the same key.
* Version checker no longer reports that updates are available when latest version is used.
* Added support for static fields in RealmObjects.
* Realm.writeEncryptedCopyTo() has been reenabled.

## 0.79.1
* copyToRealm() no longer crashes on cyclic data structures.
* Fixed potential crash when using copyToRealmOrUpdate with an object graph containing a mix of elements with and without primary keys.

## 0.79
* Added support for ARM64.
* Added RealmQuery.not() to negate a query condition.
* Added copyToRealmOrUpdate() and createOrUpdateFromJson() methods, that works for models with primary keys.
* Made the native libraries much smaller. Arm went from 1.8MB to 800KB.
* Better error reporting when trying to create or open a Realm file fails.
* Improved error reporting in case of missing accessors in model classes.
* Re-enabled RealmResults.remove(index) and RealmResults.removeLast().
* Primary keys are now supported through the @PrimaryKey annotation.
* Fixed error when instantiating a Realm with the wrong key.
* Throw an exception if deleteRealmFile() is called when there is an open instance of the Realm.
* Made migrations and compression methods synchronised.
* Removed methods deprecated in 0.76. Now Realm.allObjectsSorted() and RealmQuery.findAllSorted() need to be used instead.
* Reimplemented Realm.allObjectSorted() for better performance.

## 0.78
* Added proper support for encryption. Encryption support is now included by default. Keys are now 64 bytes long.
* Added support to write an encrypted copy of a Realm.
* Realm no longer incorrectly warns that an instance has been closed too many times.
* Realm now shows a log warning if an instance is being finalized without being closed.
* Fixed bug causing Realms to be cached during a RealmMigration resulting in invalid realms being returned from Realm.getInstance().
* Updated core to 0.88.

## 0.77
* Added Realm.allObjectsSorted() and RealmQuery.findAllSorted() and extending RealmResults.sort() for multi-field sorting.
* Added more logging capabilities at the JNI level.
* Added proper encryption support. NOTE: The key has been increased from 32 bytes to 64 bytes (see example).
* Added support for standalone objects and custom constructors.
* Added more precise imports in proxy classes to avoid ambiguous references.
* Added support for executing a transaction with a closure using Realm.executeTransaction().
* Added RealmObject.isValid() to test if an object is still accessible.
* RealmResults.sort() now has better error reporting.
* Fixed bug when doing queries on the elements of a RealmList, ie. like Realm.where(Foo.class).getBars().where().equalTo("name").
* Fixed bug causing refresh() to be called on background threads with closed Realms.
* Fixed bug where calling Realm.close() too many times could result in Realm not getting closed at all. This now triggers a log warning.
* Throw NoSuchMethodError when RealmResults.indexOf() is called, since it's not implemented yet.
* Improved handling of empty model classes in the annotation processor
* Removed deprecated static constructors.
* Introduced new static constructors based on File instead of Context, allowing to save Realm files in custom locations.
* RealmList.remove() now properly returns the removed object.
* Calling realm.close() no longer prevent updates to other open realm instances on the same thread.

## 0.76.0
* RealmObjects can now be imported using JSON.
* Gradle wrapper updated to support Android Studio 1.0.
* Fixed bug in RealmObject.equals() so it now correctly compares two objects from the same Realm.
* Fixed bug in Realm crashing for receiving notifications after close().
* Realm class is now marked as final.
* Replaced concurrency example with a better thread example.
* Allowed to add/remove RealmChangeListeners in RealmChangeListeners.
* Upgraded to core 0.87.0 (encryption support, API changes).
* Close the Realm instance after migrations.
* Added a check to deny the writing of objects outside of a transaction.

## 0.75.1 (03 December 2014)
* Changed sort to be an in-place method.
* Renamed SORT_ORDER_DECENDING to SORT_ORDER_DESCENDING.
* Added sorting functionality to allObjects() and findAll().
* Fixed bug when querying a date column with equalTo(), it would act as lessThan()

## 0.75.0 (28 Nov 2014)
* Realm now implements Closeable, allowing better cleanup of native resources.
* Added writeCopyTo() and compactRealmFile() to write and compact a Realm to a new file.
* RealmObject.toString(), equals() and hashCode() now support models with cyclic references.
* RealmResults.iterator() and listIterator() now correctly iterates the results when using remove().
* Bug fixed in Exception text when field names was not matching the database.
* Bug fixed so Realm no longer throws an Exception when removing the last object.
* Bug fixed in RealmResults which prevented sub-querying.
* The Date type does not support millisecond resolution, and dates before 1901-12-13 and dates after 2038-01-19 are not supported on 32 bit systems.
* Fixed bug so Realm no longer throws an Exception when removing the last object.
* Fixed bug in RealmResults which prevented sub-querying.

## 0.74.0 (19 Nov 2014)
* Added support for more field/accessors naming conventions.
* Added case sensitive versions of string comparison operators equalTo and notEqualTo.
* Added where() to RealmList to initiate queries.
* Added verification of fields names in queries with links.
* Added exception for queries with invalid field name.
* Allow static methods in model classes.
* An exception will now be thrown if you try to move Realm, RealmResults or RealmObject between threads.
* Fixed a bug in the calculation of the maximum of date field in a RealmResults.
* Updated core to 0.86.0, fixing a bug in cancelling an empty transaction, and major query speedups with floats/doubles.
* Consistent handling of UTF-8 strings.
* removeFromRealm() now calls moveLastOver() which is faster and more reliable when deleting multiple objects.

## 0.73.1 (05 Nov 2014)
* Fixed a bug that would send infinite notifications in some instances.

## 0.73.0 (04 Nov 2014)
* Fixed a bug not allowing queries with more than 1024 conditions.
* Rewritten the notification system. The API did not change but it's now much more reliable.
* Added support for switching auto-refresh on and off (Realm.setAutoRefresh).
* Added RealmBaseAdapter and an example using it.
* Added deleteFromRealm() method to RealmObject.

## 0.72.0 (27 Oct 2014)
* Extended sorting support to more types: boolean, byte, short, int, long, float, double, Date, and String fields are now supported.
* Better support for Java 7 and 8 in the annotations processor.
* Better support for the Eclipse annotations processor.
* Added Eclipse support to the distribution folder.
* Added Realm.cancelTransaction() to cancel/abort/rollback a transaction.
* Added support for link queries in the form realm.where(Owner.class).equalTo("cat.age", 12).findAll().
* Faster implementation of RealmQuery.findFirst().
* Upgraded core to 0.85.1 (deep copying of strings in queries; preparation for link queries).

## 0.71.0 (07 Oct 2014)
* Simplified the release artifact to a single Jar file.
* Added support for Eclipse.
* Added support for deploying to Maven.
* Throw exception if nested transactions are used (it's not allowed).
* Javadoc updated.
* Fixed [bug in RealmResults](https://github.com/realm/realm-java/issues/453).
* New annotation @Index to add search index to a field (currently only supporting String fields).
* Made the annotations processor more verbose and strict.
* Added RealmQuery.count() method.
* Added a new example about concurrency.
* Upgraded to core 0.84.0.

## 0.70.1 (30 Sep 2014)
* Enabled unit testing for the realm project.
* Fixed handling of camel-cased field names.

## 0.70.0 (29 Sep 2014)
* This is the first public beta release.<|MERGE_RESOLUTION|>--- conflicted
+++ resolved
@@ -8,11 +8,7 @@
 ### Deprecated
 
 * RealmObject.removeFromRealm() in place of RealmObject.deleteFromRealm()
-<<<<<<< HEAD
-* Realm.clear(Class) in place of Realm.delete(Class).
-=======
 * Realm.clear(Class) in favour of Realm.delete(Class).
->>>>>>> 1fc666de
 * DynamicRealm.clear(Class) in place of DynamicRealm.delete(Class).
 
 ### Enhancements
